/*
 * This Source Code Form is subject to the terms of the Mozilla Public
 * License, v. 2.0. If a copy of the MPL was not distributed with this
 * file, You can obtain one at http://mozilla.org/MPL/2.0/.
 */

package viper.gobra

import java.io.File

import com.typesafe.scalalogging.StrictLogging
import viper.gobra.ast.frontend.PPackage
import viper.gobra.ast.internal.Program
import viper.gobra.backend.BackendVerifier
import viper.gobra.frontend.info.{Info, TypeInfo}
import viper.gobra.frontend.{Config, Desugar, Parser, ScallopGobraConfig}
import viper.gobra.reporting.{BackTranslator, CopyrightReport, VerifierError, VerifierResult}
import viper.gobra.translator.Translator

import scala.io.Source

object GoVerifier {

  val copyright = "(c) Copyright ETH Zurich 2012 - 2020"

  val name = "Gobra"

  val rootLogger = "viper.gobra"

  val version: String = {
    val buildRevision = BuildInfo.git("revision")
    val buildBranch = BuildInfo.git("branch")
    val buildVersion = s"$buildRevision${if (buildBranch == "master") "" else s"@$buildBranch"}"

    s"${BuildInfo.projectVersion} ($buildVersion)"
  }
}

trait GoVerifier {

  def name: String = {
    this.getClass.getSimpleName
  }

  def verify(config: Config): VerifierResult = {
    verify(config.inputFiles, config)
  }

  protected[this] def verify(files: Vector[File], config: Config): VerifierResult
}

class Gobra extends GoVerifier {

<<<<<<< HEAD
  override def verify(files: Vector[File], c: Config): VerifierResult = {
    val config = getAndMergeInFileConfig(c)
=======
  override def verify(files: Vector[File], config: Config): VerifierResult = {
>>>>>>> 991cd143

    config.reporter report CopyrightReport(s"${GoVerifier.name} ${GoVerifier.version}\n${GoVerifier.copyright}")

    val result = for {
<<<<<<< HEAD
      parsedProgram <- performParsing(files, config)
      typeInfo <- performTypeChecking(parsedProgram, config)
      program <- performDesugaring(parsedProgram, typeInfo, config)
=======
      parsedPackage <- performParsing(files, config)
      typeInfo <- performTypeChecking(parsedPackage, config)
      program <- performDesugaring(parsedPackage, typeInfo, config)
>>>>>>> 991cd143
      viperTask <- performViperEncoding(program, config)
      verifierResult <- performVerification(viperTask, config)
    } yield BackTranslator.backTranslate(verifierResult)(config)

    result.fold({
      case Vector() => VerifierResult.Success
      case errs => VerifierResult.Failure(errs)
    }, identity)
  }

<<<<<<< HEAD
  private val inFileConfigRegex = """(?:.|\n)*\/\/ ##\((.*)\)(?:.|\n)*""".r

  /**
    * Parses all inputFiles given in the current config for in-file command line options (wrapped with "## (...)")
    * These in-file command options get combined for all files and passed to ScallopGobraConfig.
    * The current config merged with the newly created config is then returned
    */
  private def getAndMergeInFileConfig(config: Config): Config = {
    val inFileConfigStrings = config.inputFiles.map(file => {
        val bufferedSource = Source.fromFile(file)
        val content = bufferedSource.mkString
        val config = content match {
          case inFileConfigRegex(configString) => Some(configString)
          case _ => None
        }
        bufferedSource.close()
        config
      }).collect { case Some(configString) => configString }

    // our current "merge" strategy for potentially different, duplicate, or even contradicting configurations is to concatenate them:
    val args = inFileConfigStrings.flatMap(configString => configString.split(" "))
    // input files are mandatory, therefore we take the inputFiles from the old config:
    val fullArgs = (args :+ "-i") ++ config.inputFiles.map(_.getPath)
    val inFileConfig = new ScallopGobraConfig(fullArgs).config
    config.merge(inFileConfig)
  }

=======
>>>>>>> 991cd143
  private def performParsing(files: Vector[File], config: Config): Either[Vector[VerifierError], PPackage] = {
    if (config.shouldParse) {
      Parser.parse(files)(config)
    } else {
      Left(Vector())
    }
  }

<<<<<<< HEAD
  private def performTypeChecking(parsedProgram: PPackage, config: Config): Either[Vector[VerifierError], TypeInfo] = {
=======
  private def performTypeChecking(parsedPackage: PPackage, config: Config): Either[Vector[VerifierError], TypeInfo] = {
>>>>>>> 991cd143
    if (config.shouldTypeCheck) {
      Info.check(parsedPackage)(config)
    } else {
      Left(Vector())
    }
  }

<<<<<<< HEAD
  private def performDesugaring(parsedProgram: PPackage, typeInfo: TypeInfo, config: Config): Either[Vector[VerifierError], Program] = {
=======
  private def performDesugaring(parsedPackage: PPackage, typeInfo: TypeInfo, config: Config): Either[Vector[VerifierError], Program] = {
>>>>>>> 991cd143
    if (config.shouldDesugar) {
      Right(Desugar.desugar(parsedPackage, typeInfo)(config))
    } else {
      Left(Vector())
    }
  }

  private def performViperEncoding(program: Program, config: Config): Either[Vector[VerifierError], BackendVerifier.Task] = {
    if (config.shouldViperEncode) {
      Right(Translator.translate(program)(config))
    } else {
      Left(Vector())
    }
  }

  private def performVerification(viperTask: BackendVerifier.Task, config: Config): Either[Vector[VerifierError], BackendVerifier.Result] = {
    if (config.shouldVerify) {
      Right(BackendVerifier.verify(viperTask)(config))
    } else {
      Left(Vector())
    }
  }
}

class GobraFrontend {

  def createVerifier(config: Config): GoVerifier = {
    new Gobra
  }
}

object GobraRunner extends GobraFrontend with StrictLogging {
  def main(args: Array[String]): Unit = {
    val scallopGobraconfig = new ScallopGobraConfig(args)
    val config = scallopGobraconfig.config
    val verifier = createVerifier(config)
    val result = verifier.verify(config)

    result match {
      case VerifierResult.Success =>
        logger.info(s"${verifier.name} found no errors")
        sys.exit(0)
      case VerifierResult.Failure(errors) =>
        logger.error(s"${verifier.name} has found ${errors.length} error(s):")
        errors foreach (e => logger.error(s"\t${e.formattedMessage}"))
        sys.exit(1)
    }
  }
}<|MERGE_RESOLUTION|>--- conflicted
+++ resolved
@@ -51,25 +51,15 @@
 
 class Gobra extends GoVerifier {
 
-<<<<<<< HEAD
   override def verify(files: Vector[File], c: Config): VerifierResult = {
     val config = getAndMergeInFileConfig(c)
-=======
-  override def verify(files: Vector[File], config: Config): VerifierResult = {
->>>>>>> 991cd143
 
     config.reporter report CopyrightReport(s"${GoVerifier.name} ${GoVerifier.version}\n${GoVerifier.copyright}")
 
     val result = for {
-<<<<<<< HEAD
-      parsedProgram <- performParsing(files, config)
-      typeInfo <- performTypeChecking(parsedProgram, config)
-      program <- performDesugaring(parsedProgram, typeInfo, config)
-=======
       parsedPackage <- performParsing(files, config)
       typeInfo <- performTypeChecking(parsedPackage, config)
       program <- performDesugaring(parsedPackage, typeInfo, config)
->>>>>>> 991cd143
       viperTask <- performViperEncoding(program, config)
       verifierResult <- performVerification(viperTask, config)
     } yield BackTranslator.backTranslate(verifierResult)(config)
@@ -80,7 +70,6 @@
     }, identity)
   }
 
-<<<<<<< HEAD
   private val inFileConfigRegex = """(?:.|\n)*\/\/ ##\((.*)\)(?:.|\n)*""".r
 
   /**
@@ -108,8 +97,6 @@
     config.merge(inFileConfig)
   }
 
-=======
->>>>>>> 991cd143
   private def performParsing(files: Vector[File], config: Config): Either[Vector[VerifierError], PPackage] = {
     if (config.shouldParse) {
       Parser.parse(files)(config)
@@ -118,11 +105,7 @@
     }
   }
 
-<<<<<<< HEAD
-  private def performTypeChecking(parsedProgram: PPackage, config: Config): Either[Vector[VerifierError], TypeInfo] = {
-=======
   private def performTypeChecking(parsedPackage: PPackage, config: Config): Either[Vector[VerifierError], TypeInfo] = {
->>>>>>> 991cd143
     if (config.shouldTypeCheck) {
       Info.check(parsedPackage)(config)
     } else {
@@ -130,11 +113,7 @@
     }
   }
 
-<<<<<<< HEAD
-  private def performDesugaring(parsedProgram: PPackage, typeInfo: TypeInfo, config: Config): Either[Vector[VerifierError], Program] = {
-=======
   private def performDesugaring(parsedPackage: PPackage, typeInfo: TypeInfo, config: Config): Either[Vector[VerifierError], Program] = {
->>>>>>> 991cd143
     if (config.shouldDesugar) {
       Right(Desugar.desugar(parsedPackage, typeInfo)(config))
     } else {
