/*
 * This Source Code Form is subject to the terms of the Mozilla Public
 * License, v. 2.0. If a copy of the MPL was not distributed with this
 * file, You can obtain one at http://mozilla.org/MPL/2.0/.
 */

package viper.gobra.ast.frontend

import java.nio.file.Paths

import org.bitbucket.inkytonik.kiama.util.Messaging.Messages
import org.bitbucket.inkytonik.kiama.util._
import viper.gobra.ast.frontend.PNode.PPkg
import viper.gobra.frontend.Parser.FromFileSource
import viper.gobra.reporting.VerifierError
import viper.silver.ast.{LineColumnPosition, SourcePosition}

// TODO: comment describing identifier positions (resolution)


sealed trait PNode extends Product {

  def pretty(prettyPrinter: PrettyPrinter = PNode.defaultPrettyPrinter): String = prettyPrinter.format(this)

  lazy val formatted: String = pretty()

  override def toString: PPkg = formatted
}

object PNode {
  type PPkg = String
  val defaultPrettyPrinter = new DefaultPrettyPrinter
}

sealed trait PScope extends PNode
sealed trait PUnorderedScope extends PScope

case class PPackage(
                     packageClause: PPackageClause,
                     programs: Vector[PProgram],
                     positions: PositionManager
                   ) extends PNode with PUnorderedScope {
  lazy val declarations: Vector[PMember] = programs.flatMap(_.declarations)
  lazy val imports: Vector[PImportDecl] = programs.flatMap(_.imports)
}

case class PProgram(
                     packageClause: PPackageClause,
                     imports: Vector[PImportDecl],
                     declarations: Vector[PMember]
                   ) extends PNode


class PositionManager extends PositionStore with Messaging {

  def translate[E <: VerifierError](
                                     messages: Messages,
                                     errorFactory: (String, Option[SourcePosition]) => E
                                   ): Vector[E] = {
    messages.sorted map { m =>
      errorFactory(
        formatMessage(m),
        Some(translate(positions.getStart(m.value).get, positions.getFinish(m.value).get))
      )
    }
  }

  def translate(start: Position, end: Position): SourcePosition = {
    val filename = start.source match {
      case FileSource(filename, _) => filename
      case FromFileSource(filename, _) => filename
      case _ => ???
    }
    new SourcePosition(
      Paths.get(filename),
      LineColumnPosition(start.line, start.column),
      Some(LineColumnPosition(end.line, end.column))
    )
  }
}

case class PPackageClause(id: PPkgDef) extends PNode


sealed trait PImportDecl extends PNode {
  def pkg: PPkg
}

case class PQualifiedImport(qualifier: Option[PDefLikeId], pkg: PPkg) extends PImportDecl

case class PUnqualifiedImport(pkg: PPkg) extends PImportDecl


sealed trait PGhostifiable extends PNode

sealed trait PMember extends PNode

sealed trait PActualMember extends PMember

sealed trait PGhostifiableMember extends PActualMember with PGhostifiable

sealed trait PCodeRoot extends PNode

sealed trait PCodeRootWithResult extends PCodeRoot {
  def result: PResult
}

case class PConstDecl(typ: Option[PType], right: Vector[PExpression], left: Vector[PIdnDef]) extends PActualMember with PActualStatement with PGhostifiableStatement with PGhostifiableMember

case class PVarDecl(typ: Option[PType], right: Vector[PExpression], left: Vector[PIdnDef], addressable: Vector[Boolean]) extends PActualMember with PActualStatement with PGhostifiableStatement with PGhostifiableMember

case class PFunctionDecl(
                          id: PIdnDef,
                          args: Vector[PParameter],
                          result: PResult,
                          spec: PFunctionSpec,
                          body: Option[PBlock]
                        ) extends PActualMember with PScope with PCodeRootWithResult with PGhostifiableMember

case class PMethodDecl(
                        id: PIdnDef,
                        receiver: PReceiver,
                        args: Vector[PParameter],
                        result: PResult,
                        spec: PFunctionSpec,
                        body: Option[PBlock]
                      ) extends PActualMember with PScope with PCodeRootWithResult with PGhostifiableMember

sealed trait PTypeDecl extends PActualMember with PActualStatement with PGhostifiableStatement with PGhostifiableMember {

  def left: PIdnDef

  def right: PType
}

case class PTypeDef(right: PType, left: PIdnDef) extends PTypeDecl

case class PTypeAlias(right: PType, left: PIdnDef) extends PTypeDecl


/**
  * Statements
  */

sealed trait PStatement extends PNode

sealed trait PActualStatement extends PStatement

sealed trait PGhostifiableStatement extends PActualStatement with PGhostifiable

case class PLabeledStmt(label: PIdnDef, stmt: PStatement) extends PActualStatement


sealed trait PSimpleStmt extends PActualStatement

case class PEmptyStmt() extends PSimpleStmt with PGhostifiableStatement

case class PExpressionStmt(exp: PExpression) extends PSimpleStmt with PGhostifiableStatement

case class PSendStmt(channel: PExpression, msg: PExpression) extends PSimpleStmt

case class PAssignment(right: Vector[PExpression], left: Vector[PAssignee]) extends PSimpleStmt with PGhostifiableStatement

/* Careful: left is only evaluated once */
case class PAssignmentWithOp(right: PExpression, op: PAssOp, left: PAssignee) extends PSimpleStmt with PGhostifiableStatement

sealed trait PAssOp extends PNode

case class PAddOp() extends PAssOp

case class PSubOp() extends PAssOp

case class PMulOp() extends PAssOp

case class PDivOp() extends PAssOp

case class PModOp() extends PAssOp

case class PShortVarDecl(right: Vector[PExpression], left: Vector[PIdnUnk], addressable: Vector[Boolean]) extends PSimpleStmt with PGhostifiableStatement

case class PIfStmt(ifs: Vector[PIfClause], els: Option[PBlock]) extends PActualStatement with PScope with PGhostifiableStatement

case class PIfClause(pre: Option[PSimpleStmt], condition: PExpression, body: PBlock) extends PNode

case class PExprSwitchStmt(pre: Option[PSimpleStmt], exp: PExpression, cases: Vector[PExprSwitchCase], dflt: Vector[PBlock]) extends PActualStatement with PScope with PGhostifiableStatement

sealed trait PExprSwitchClause extends PNode

case class PExprSwitchDflt(body: PBlock) extends PExprSwitchClause

case class PExprSwitchCase(left: Vector[PExpression], body: PBlock) extends PExprSwitchClause

case class PTypeSwitchStmt(pre: Option[PSimpleStmt], exp: PExpression, binder: Option[PIdnDef], cases: Vector[PTypeSwitchCase], dflt: Vector[PBlock]) extends PActualStatement with PScope with PGhostifiableStatement

sealed trait PTypeSwitchClause extends PNode

case class PTypeSwitchDflt(body: PBlock) extends PTypeSwitchClause

case class PTypeSwitchCase(left: Vector[PType], body: PBlock) extends PTypeSwitchClause

case class PForStmt(pre: Option[PSimpleStmt], cond: PExpression, post: Option[PSimpleStmt], spec: PLoopSpec, body: PBlock) extends PActualStatement with PScope with PGhostifiableStatement

case class PAssForRange(range: PRange, ass: Vector[PAssignee], body: PBlock) extends PActualStatement with PScope with PGhostifiableStatement

case class PShortForRange(range: PRange, shorts: Vector[PIdnUnk], body: PBlock) extends PActualStatement with PScope with PGhostifiableStatement

case class PGoStmt(exp: PExpression) extends PActualStatement

case class PSelectStmt(send: Vector[PSelectSend], rec: Vector[PSelectRecv], aRec: Vector[PSelectAssRecv], sRec: Vector[PSelectShortRecv], dflt: Vector[PSelectDflt]) extends PActualStatement with PScope

sealed trait PSelectClause extends PNode

case class PSelectDflt(body: PBlock) extends PSelectClause

case class PSelectSend(send: PSendStmt, body: PBlock) extends PSelectClause

case class PSelectRecv(recv: PReceive, body: PBlock) extends PSelectClause

case class PSelectAssRecv(recv: PReceive, ass: Vector[PAssignee], body: PBlock) extends PSelectClause

case class PSelectShortRecv(recv: PReceive, shorts: Vector[PIdnUnk], body: PBlock) extends PSelectClause

case class PReturn(exps: Vector[PExpression]) extends PActualStatement

case class PBreak(label: Option[PLabelUse]) extends PActualStatement

case class PContinue(label: Option[PLabelUse]) extends PActualStatement

case class PGoto(label: PLabelDef) extends PActualStatement

case class PDeferStmt(exp: PExpression) extends PActualStatement

// case class PFallThrough() extends PStatement


case class PBlock(stmts: Vector[PStatement]) extends PActualStatement with PScope with PGhostifiableStatement {
  def nonEmptyStmts: Vector[PStatement] = stmts.filterNot {
    case _: PEmptyStmt => true
    case s: PSeq => s.nonEmptyStmts.isEmpty // filter empty sequences
    case b: PBlock => b.nonEmptyStmts.isEmpty // filter empty blocks
    case _ => false
  }
}

case class PSeq(stmts: Vector[PStatement]) extends PActualStatement with PGhostifiableStatement {
  def nonEmptyStmts: Vector[PStatement] = stmts.filterNot {
    case _: PEmptyStmt => true
    case s: PSeq => s.nonEmptyStmts.isEmpty // filter empty sequences
    case b: PBlock => b.nonEmptyStmts.isEmpty // filter empty blocks
    case _ => false
  }
}

/**
  * Expressions
  */


sealed trait PExpressionOrType extends PNode
sealed trait PExpressionAndType extends PNode with PExpression with PType

sealed trait PExpression extends PNode with PExpressionOrType

sealed trait PActualExpression extends PExpression




sealed trait PBuildIn extends PActualExpression

sealed trait PAssignee extends PActualExpression

sealed trait PUnaryExp extends PActualExpression {
  def operand: PExpression
}

case class PNamedOperand(id: PIdnUse) extends PActualExpression with PActualType with PExpressionAndType with PAssignee with PLiteralType with PNamedType {
  override val name : String = id.name
}


sealed trait PLiteral extends PActualExpression

sealed trait PBasicLiteral extends PLiteral

case class PBoolLit(lit: Boolean) extends PBasicLiteral

case class PIntLit(lit: BigInt) extends PBasicLiteral

case class PNilLit() extends PBasicLiteral

// TODO: add other literals

case class PCompositeLit(typ: PLiteralType, lit: PLiteralValue) extends PLiteral

sealed trait PShortCircuitMisc extends PMisc

case class PLiteralValue(elems: Vector[PKeyedElement]) extends PShortCircuitMisc with PActualMisc

case class PKeyedElement(key: Option[PCompositeKey], exp: PCompositeVal) extends PShortCircuitMisc with PActualMisc

sealed trait PCompositeKey extends PNode

case class PIdentifierKey(id: PIdnUse) extends PCompositeKey

sealed trait PCompositeVal extends PCompositeKey with PShortCircuitMisc with PActualMisc

case class PExpCompositeVal(exp: PExpression) extends PCompositeVal // exp is never a named operand as a key

case class PLitCompositeVal(lit: PLiteralValue) extends PCompositeVal

case class PFunctionLit(args: Vector[PParameter], result: PResult, body: PBlock) extends PLiteral with PCodeRootWithResult with PScope

case class PInvoke(base: PExpressionOrType, args: Vector[PExpression]) extends PActualExpression

// TODO: Check Arguments in language specification, also allows preceding type

case class PDot(base: PExpressionOrType, id: PIdnUse) extends PActualExpression with PActualType with PExpressionAndType with PAssignee

case class PIndexedExp(base: PExpression, index: PExpression) extends PActualExpression with PAssignee

/**
  * Represents a slicing expression roughly of the form "`base`[`low`:`high`:`cap`]",
  * where one or more of the indices `low`, `high` and `cap` are optional
  * depending on the type of `base`.
  */
case class PSliceExp(base: PExpression, low: Option[PExpression] = None, high: Option[PExpression] = None, cap: Option[PExpression] = None) extends PActualExpression

case class PTypeAssertion(base: PExpression, typ: PType) extends PActualExpression

case class PReceive(operand: PExpression) extends PUnaryExp

case class PReference(operand: PExpression) extends PUnaryExp

case class PDeref(base: PExpressionOrType) extends PActualExpression with PActualType with PExpressionAndType with PAssignee with PTypeLit

case class PNegation(operand: PExpression) extends PUnaryExp

sealed trait PBinaryExp extends PActualExpression {
  def left: PExpression

  def right: PExpression
}

case class PEquals(left: PExpression, right: PExpression) extends PBinaryExp

case class PUnequals(left: PExpression, right: PExpression) extends PBinaryExp

case class PAnd(left: PExpression, right: PExpression) extends PBinaryExp

case class POr(left: PExpression, right: PExpression) extends PBinaryExp

case class PLess(left: PExpression, right: PExpression) extends PBinaryExp

case class PAtMost(left: PExpression, right: PExpression) extends PBinaryExp

case class PGreater(left: PExpression, right: PExpression) extends PBinaryExp

case class PAtLeast(left: PExpression, right: PExpression) extends PBinaryExp

case class PAdd(left: PExpression, right: PExpression) extends PBinaryExp

case class PSub(left: PExpression, right: PExpression) extends PBinaryExp

case class PMul(left: PExpression, right: PExpression) extends PBinaryExp

case class PMod(left: PExpression, right: PExpression) extends PBinaryExp

case class PDiv(left: PExpression, right: PExpression) extends PBinaryExp


sealed trait PActualExprProofAnnotation extends PActualExpression {
  def op: PExpression
}

case class PUnfolding(pred: PPredicateAccess, op: PExpression) extends PActualExprProofAnnotation

/**
  * Types
  */

sealed trait PType extends PNode with PExpressionOrType

sealed trait PActualType extends PType

sealed trait PLiteralType extends PNode

sealed trait PNamedType extends PActualType {
  def name: String
}

sealed abstract class PPredeclaredType(override val name: String) extends PNamedType

case class PBoolType() extends PPredeclaredType("bool")

case class PIntType() extends PPredeclaredType("int")

// TODO: add more types

// TODO: ellipsis type

sealed trait PTypeLit extends PActualType

case class PArrayType(len: PExpression, elem: PType) extends PTypeLit with PLiteralType

case class PImplicitSizeArrayType(elem: PType) extends PLiteralType

case class PSliceType(elem: PType) extends PTypeLit with PLiteralType

case class PMapType(key: PType, elem: PType) extends PTypeLit with PLiteralType

sealed trait PChannelType extends PTypeLit {
  def elem: PType
}

case class PBiChannelType(elem: PType) extends PChannelType

case class PSendChannelType(elem: PType) extends PChannelType

case class PRecvChannelType(elem: PType) extends PChannelType



case class PStructType(clauses: Vector[PStructClause]) extends PTypeLit with PLiteralType with PUnorderedScope {

  lazy val embedded: Vector[PEmbeddedDecl] = clauses.collect{
    case x: PEmbeddedDecl => x
    case PExplicitGhostStructClause(x: PEmbeddedDecl) => x
  }

  def fields: Vector[PFieldDecl]=  clauses.collect{
    case x: PFieldDecls => x.fields
    case PExplicitGhostStructClause(x: PFieldDecls) => x.fields
  }.flatten
}

sealed trait PStructClause extends PNode

sealed trait PActualStructClause extends PStructClause

// TODO: maybe change to misc
case class PFieldDecls(fields: Vector[PFieldDecl]) extends PActualStructClause

case class PFieldDecl(id: PIdnDef, typ: PType) extends PNode with PActualMisc

case class PEmbeddedDecl(typ: PEmbeddedType, id: PIdnDef) extends PActualStructClause {
  require(id.name == typ.name)
}

sealed trait PMethodRecvType extends PActualType { // TODO: will have to be removed for packages
  def typ: PNamedOperand
}

case class PMethodReceiveName(typ: PNamedOperand) extends PMethodRecvType

case class PMethodReceivePointer(typ: PNamedOperand) extends PMethodRecvType

// TODO: Named type is not allowed to be an interface


case class PFunctionType(args: Vector[PParameter], result: PResult) extends PTypeLit with PScope

case class PInterfaceType(
                           embedded: Vector[PInterfaceName],
                           methSpecs: Vector[PMethodSig],
                           predSpec: Vector[PMPredicateSig]
                         ) extends PTypeLit with PUnorderedScope

sealed trait PInterfaceClause extends PNode

case class PInterfaceName(typ: PNamedOperand) extends PInterfaceClause

// TODO: maybe change to misc
case class PMethodSig(id: PIdnDef, args: Vector[PParameter], result: PResult) extends PInterfaceClause with PScope


/**
  * Identifiers
  */


sealed trait PIdnNode extends PNode {
  def name: String
}

trait PDefLikeId extends PIdnNode
trait PUseLikeId extends PIdnNode

case class PIdnDef(name: String) extends PDefLikeId
case class PIdnUse(name: String) extends PUseLikeId
case class PIdnUnk(name: String) extends PIdnNode


sealed trait PLabelNode extends PNode {
  def name: String
}

trait PDefLikeLabel extends PLabelNode
trait PUseLikeLabel extends PLabelNode

case class PLabelDef(name: String) extends PDefLikeLabel
case class PLabelUse(name: String) extends PUseLikeLabel


sealed trait PPackegeNode extends PNode {
  def name: String
}

trait PDefLikePkg extends PPackegeNode
trait PUseLikePkg extends PPackegeNode

case class PPkgDef(name: String) extends PDefLikePkg
case class PPkgUse(name: String) extends PUseLikePkg


case class PWildcard() extends PDefLikeId with PUseLikeId {
  override def name: String = "_"
}


/**
  * Miscellaneous
  */

sealed trait PMisc extends PNode

sealed trait PActualMisc extends PMisc

case class PRange(exp: PExpression) extends PActualMisc

sealed trait PParameter extends PMisc {
  def typ: PType
}

sealed trait PActualParameter extends PParameter with PActualMisc

case class PNamedParameter(id: PIdnDef, typ: PType, addressable: Boolean) extends PActualParameter

case class PUnnamedParameter(typ: PType) extends PActualParameter

sealed trait PReceiver extends PNode with PActualMisc {
  def typ: PMethodRecvType
}

case class PNamedReceiver(id: PIdnDef, typ: PMethodRecvType, addressable: Boolean) extends PReceiver

case class PUnnamedReceiver(typ: PMethodRecvType) extends PReceiver


case class PResult(outs: Vector[PParameter]) extends PNode with PActualMisc

sealed trait PEmbeddedType extends PNode with PActualMisc {
  def typ: PNamedType
  def name: String = typ.name
}

case class PEmbeddedName(typ: PNamedType) extends PEmbeddedType

case class PEmbeddedPointer(typ: PNamedType) extends PEmbeddedType


/**
  * Ghost
  */

sealed trait PGhostNode extends PNode

sealed trait PGhostifier[T <: PNode] extends PGhostNode {
  def actual: T
}

object PGhostifier {
  def unapply[T <: PNode](arg: PGhostifier[T]): Option[T] = Some(arg.actual)
}


/**
  * Specification
  */

sealed trait PSpecification extends PGhostNode

case class PFunctionSpec(
                      pres: Vector[PExpression],
                      posts: Vector[PExpression],
                      isPure: Boolean = false,
                      ) extends PSpecification


case class PLoopSpec(
                    invariants: Vector[PExpression]
                    ) extends PSpecification


/**
  * Ghost Member
  */

sealed trait PGhostMember extends PMember with PGhostNode

case class PExplicitGhostMember(actual: PGhostifiableMember) extends PGhostMember with PGhostifier[PGhostifiableMember]

case class PFPredicateDecl(
                         id: PIdnDef,
                         args: Vector[PParameter],
                         body: Option[PExpression]
                         ) extends PGhostMember with PScope with PCodeRoot

case class PMPredicateDecl(
                          id: PIdnDef,
                          receiver: PReceiver,
                          args: Vector[PParameter],
                          body: Option[PExpression]
                          ) extends PGhostMember with PScope with PCodeRoot

case class PMPredicateSig(id: PIdnDef, args: Vector[PParameter]) extends PInterfaceClause with PScope

/**
  * Ghost Statement
  */

sealed trait PGhostStatement extends PStatement with PGhostNode

case class PExplicitGhostStatement(actual: PStatement) extends PGhostStatement with PGhostifier[PStatement]

case class PAssert(exp: PExpression) extends PGhostStatement

case class PAssume(exp: PExpression) extends PGhostStatement

case class PExhale(exp: PExpression) extends PGhostStatement

case class PInhale(exp: PExpression) extends PGhostStatement

case class PFold(exp: PPredicateAccess) extends PGhostStatement

case class PUnfold(exp: PPredicateAccess) extends PGhostStatement

/**
  * Ghost Expressions and Assertions
  */

sealed trait PGhostExpression extends PExpression with PGhostNode

/**
  * Conceals all binary ghost expressions, like sequence concatenation,
  * set union, et cetera.
  */
sealed trait PBinaryGhostExp extends PGhostExpression {
  def left : PExpression
  def right : PExpression
}

//sealed trait PPermission extends PGhostExpression
//
//case class PFullPerm() extends PPermission
//
//case class PNoPerm() extends PPermission

case class POld(operand: PExpression) extends PGhostExpression

case class PConditional(cond: PExpression, thn: PExpression, els: PExpression) extends PGhostExpression

case class PImplication(left: PExpression, right: PExpression) extends PGhostExpression

<<<<<<< HEAD
/** Expression has to be deref, field selection, or predicate call */
case class PAccess(exp: PExpression) extends PGhostExpression

/** Specialised version of PAccess that only handles predicate accesses. E.g, used for foldings.  */
=======
/** expression has to be deref, field selection, or predicate call */
case class PAccess(exp: PExpression) extends PGhostExpression

/** specialised version of PAccess that only handles predicate accesses. E.g, used for foldings.  */
>>>>>>> 7a9247ac
case class PPredicateAccess(pred: PInvoke) extends PGhostExpression

case class PForall(vars: Vector[PBoundVariable], triggers: Vector[PTrigger], body: PExpression) extends PGhostExpression with PScope

case class PExists(vars: Vector[PBoundVariable], triggers: Vector[PTrigger], body: PExpression) extends PGhostExpression with PScope


/* ** Ghost collections */

/**
  * Conceals the type of ordered and unordered ghost collections,
  * e.g., sequences, sets, and multisets.
  */
sealed trait PGhostCollectionExp extends PGhostExpression

/**
  * Represents expressions of the form "`left` in `right`",
  * that is, membership of a ghost collection.
  */
case class PIn(left : PExpression, right : PExpression) extends PGhostCollectionExp with PBinaryGhostExp

/**
  * Denotes the size of `exp`, which has to be a ghost collection.
  * In case `exp` is a sequence, then `PSize(exp)` denotes its length;
  * if `exp` is a (multi)set it denotes set cardinality.
  */
case class PSize(exp : PExpression) extends PGhostCollectionExp

/**
  * Represents a multiplicity expression of the form "`left` # `right`"
  * in Gobra's specification language, where `right` should be a ghost
  * collection of some type 't', and `left` an expression of type 't'.
  * This expression evaluates to the number of times `left` occurs
  * in the collection `right`, i.e., its multiplicity.
  */
case class PMultiplicity(left : PExpression, right : PExpression) extends PGhostCollectionExp with PBinaryGhostExp

/**
  * Represents a ghost collection literal, e.g., a sequence
  * (or set or multiset) literal "seq[`typ`] { `exprs` }".
  */
sealed trait PGhostCollectionLiteral {
  def typ : PType
  def exprs : Vector[PExpression]
}


/* ** Sequence expressions */

/**
  * Conceals all sequence ghost expressions
  * (for example sequence literals, sequence concatenation, etc.).
  */
sealed trait PSequenceExp extends PGhostCollectionExp

/**
  * A mathematical sequence literal "seq[typ] { e_0, ..., e_n }",
  * where `exprs` constitute the vector "e_0, ..., e_n" of (sub)expressions in the literal.
  */
case class PSequenceLiteral(typ : PType, exprs : Vector[PExpression]) extends PSequenceExp with PGhostCollectionLiteral

/**
  * The appending of two sequences represented by `left` and `right`.
  */
case class PSequenceAppend(left : PExpression, right : PExpression) extends PSequenceExp with PBinaryGhostExp

/**
  * Denotes a sequence update expression "`seq`[e_0 = e'_0, ..., e_n = e'_n]",
  * consisting of a sequence `clauses` of updates roughly of the form `e_i = e'_i`.
  * The `clauses` vector should contain at least one element.
  */
case class PSequenceUpdate(seq : PExpression, clauses : Vector[PSequenceUpdateClause]) extends PSequenceExp {
  /** Constructs a sequence update with only a single clause built from `left` and `right`. */
  def this(seq : PExpression, left : PExpression, right : PExpression) =
    this(seq, Vector(PSequenceUpdateClause(left, right)))
}

/**
  * Represents a single update clause "`left` = `right`"
  * in a sequence update expression "`seq`[`left` = `right`]".
  */
case class PSequenceUpdateClause(left : PExpression, right : PExpression) extends PNode

/**
  * Denotes the range of integers from `low` to `high`
  * (which should both be integers), not including `high` but including `low`,
  * written "seq[`low` .. `high`]" in Gobra's specification language.
  */
case class PRangeSequence(low : PExpression, high : PExpression) extends PSequenceExp


/* ** Unordered ghost collections */

/**
  * Conceals all unsorted ghost collections, like sets and multisets.
  */
sealed trait PUnorderedGhostCollectionExp extends PGhostCollectionExp

/**
  * Represents a union "`left` union `right`" of two unordered ghost collections,
  * `left` and `right`, which should be of comparable types.
  */
case class PUnion(left : PExpression, right : PExpression) extends PUnorderedGhostCollectionExp with PBinaryGhostExp

/**
  * Represents the intersection "`left` intersection `right`" of
  * `left` and `right`, which should be unordered ghost collections
  * of a comparable type.
  */
case class PIntersection(left : PExpression, right : PExpression) extends PUnorderedGhostCollectionExp with PBinaryGhostExp

/**
  * Represents the (multi)set difference "`left` setminus `right`" of
  * `left` and `right`, which should be unordered ghost collections
  * of a comparable type.
  */
case class PSetMinus(left : PExpression, right : PExpression) extends PUnorderedGhostCollectionExp with PBinaryGhostExp

/**
  * Denotes the subset relation "`left` subset `right`",
  * where `left` and `right` should be unordered ghost collections
  * of comparable types.
  */
case class PSubset(left : PExpression, right : PExpression) extends PUnorderedGhostCollectionExp with PBinaryGhostExp


/* ** Set expressions */

/**
  * Conceals all set expressions, e.g., set literals.
  */
sealed trait PSetExp extends PUnorderedGhostCollectionExp

/**
  * A mathematical set literal "set[`typ`] { e_0, ..., e_n }",
  * where `exprs` constitute the vector "e_0, ..., e_n" of (sub)expressions
  * in the literal, which should all be of type `typ`.
  */
case class PSetLiteral(typ : PType, exprs : Vector[PExpression]) extends PSetExp with PGhostCollectionLiteral

/**
  * Represents the explicit conversion of `exp` to a set
  * (of a matching, appropriate type), written "set(`exp`)" in
  * Gobra's specification language.
  */
case class PSetConversion(exp : PExpression) extends PSetExp


/* ** Multiset expressions */

/**
  * Conceals all multiset expressions, like multiset literals.
  */
sealed trait PMultisetExp extends PUnorderedGhostCollectionExp

/**
  * Represents a multiset literal "mset[`typ`] { e_0, ..., e_n }",
  * where `exprs` constitutes the vector "e_0, ..., e_n" of members,
  * which should all be of type `typ`.
  */
case class PMultisetLiteral(typ : PType, exprs : Vector[PExpression]) extends PMultisetExp with PGhostCollectionLiteral

/**
  * Represents the explicit conversion of `exp` to a multiset
  * (of a matching, appropriate type), written "mset(`exp`)" in
  * Gobra's specification language.
  */
case class PMultisetConversion(exp : PExpression) extends PMultisetExp


/**
  * Types
  */

sealed trait PGhostType extends PType with PGhostNode

/**
  * Conceals the type of ghost literal.
  */
sealed trait PGhostTypeLit extends PGhostType

/**
  * The type of mathematical sequences with elements of type `elem`.
  * @param elem The types of the sequence's elements.
  */
case class PSequenceType(elem : PType) extends PGhostTypeLit

/**
  * The type of mathematical sets with elements of type `elem`.
  */
case class PSetType(elem : PType) extends PGhostTypeLit

/**
  * The type of mathematical multisets with elements of type `elem`.
  */
case class PMultisetType(elem : PType) extends PGhostTypeLit



/**
  * Miscellaneous
  */

sealed trait PGhostMisc extends PMisc with PGhostNode

case class PBoundVariable(id: PIdnDef, typ: PType) extends PGhostMisc

case class PTrigger(exps: Vector[PExpression]) extends PGhostMisc

case class PExplicitGhostParameter(actual: PActualParameter) extends PParameter with PGhostMisc with PGhostifier[PActualParameter] {
  override def typ: PType = actual.typ
}
// TODO: maybe change to misc
case class PExplicitGhostStructClause(actual: PActualStructClause) extends PStructClause with PGhostNode with PGhostifier[PActualStructClause]

/**
  * Required for parsing
  */

case class PPos[T](get: T) extends PNode<|MERGE_RESOLUTION|>--- conflicted
+++ resolved
@@ -662,17 +662,10 @@
 
 case class PImplication(left: PExpression, right: PExpression) extends PGhostExpression
 
-<<<<<<< HEAD
 /** Expression has to be deref, field selection, or predicate call */
 case class PAccess(exp: PExpression) extends PGhostExpression
 
 /** Specialised version of PAccess that only handles predicate accesses. E.g, used for foldings.  */
-=======
-/** expression has to be deref, field selection, or predicate call */
-case class PAccess(exp: PExpression) extends PGhostExpression
-
-/** specialised version of PAccess that only handles predicate accesses. E.g, used for foldings.  */
->>>>>>> 7a9247ac
 case class PPredicateAccess(pred: PInvoke) extends PGhostExpression
 
 case class PForall(vars: Vector[PBoundVariable], triggers: Vector[PTrigger], body: PExpression) extends PGhostExpression with PScope
