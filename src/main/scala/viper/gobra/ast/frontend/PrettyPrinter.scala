--- conflicted
+++ resolved
@@ -33,10 +33,6 @@
     case n: PAssOp => showAssOp(n)
     case n: PLiteralType => showLiteralType(n)
     case n: PCompositeKey => showCompositeKey(n)
-<<<<<<< HEAD
-    case n: PKeyedElement => showKeyedElement(n)
-=======
->>>>>>> 0df3bbaf
     case n: PIfClause => showIfClause(n)
     case n: PExprSwitchClause => showExprSwitchClause(n)
     case n: PTypeSwitchClause => showTypeSwitchClause(n)
