package viper.gobra.ast.frontend

import org.bitbucket.inkytonik.kiama
import viper.gobra.ast.printing.PrettyPrinterCombinators

trait PrettyPrinter {
  def format(node: PNode): String
}

class DefaultPrettyPrinter extends PrettyPrinter with kiama.output.PrettyPrinter with PrettyPrinterCombinators {

  override val defaultIndent = 2
  override val defaultWidth = 80

  override def format(node: PNode): String = pretty(show(node)).layout

  def show(node: PNode): Doc = node match {
    case n: PPackage => showPackage(n)
    case n: PProgram => showProgram(n)
<<<<<<< HEAD
    case n: PPackageClause => showPackage(n)
    case n: PImport => showImport(n)
=======
    case n: PPackageClause => showPackageClause(n)
    case n: PImportDecl => showImport(n)
>>>>>>> 6405c552
    case n: PMember => showMember(n)
    case n: PStatement => showStmt(n)
    case n: PExpression => showExpr(n)
    case n: PSpecification => showSpec(n)
    case n: PType => showType(n)
    case n: PIdnNode => showId(n)
    case n: PLabelNode => showLabel(n)
    case n: PPackegeNode => showPackageId(n)
    case n: PMisc => showMisc(n)

    case n: PAssOp => showAssOp(n)
    case n: PLiteralValue => showLiteralValue(n)
    case n: PLiteralType => showLiteralType(n)
    case n: PCompositeKey => showCompositeKey(n)
    case n: PKeyedElement => showKeyedElement(n)

    case n: PIfClause => showIfClause(n)
    case n: PExprSwitchClause => showExprSwitchClause(n)
    case n: PTypeSwitchClause => showTypeSwitchClause(n)
    case n: PSelectClause => showSelectClause(n)

    case n: PStructClause => showStructClause(n)
    case n: PFieldDecl => showFieldDecl(n)
    case n: PInterfaceClause => showInterfaceClause(n)

    case PPos(_) => emptyDoc
  }

  // entire package

  def showPackage(p: PPackage): Doc = p match {
    case PPackage(_, programs, _) =>
      ssep(programs map showProgram, line) <> line
  }

  // program

  def showProgram(p: PProgram): Doc = p match {
    case PProgram(packageClause, imports, declarations) =>
      showPackageClause(packageClause) <> line <> line <>
        ssep(imports map showImport, line) <> line <>
        ssep(declarations map showMember, line <> line) <> line
  }

  // package

  def showPackageClause(node: PPackageClause): Doc = "package" <+> showPackageId(node.id)
  def showPackageId(id: PPackegeNode): Doc = id.name

  // imports

  def showImport(decl: PImport): Doc = decl match {
    case PQualifiedImport(Some(PWildcard()), pkg) => "import" <+> "_" <+> pkg
    case PQualifiedImport(Some(qualifier), pkg) => "import" <+> showId(qualifier) <+> pkg
    case PQualifiedImport(None, pkg) => "import" <+> pkg
    case PUnqualifiedImport(pkg) => "import" <+> "." <+> pkg
  }

  // members

  def showMember(mem: PMember): Doc = mem match {
    case mem: PActualMember => mem match {
      case n: PConstDecl => showConstDecl(n)
      case n: PVarDecl => showVarDecl(n)
      case n: PTypeDecl => showTypeDecl(n)
      case PFunctionDecl(id, args, result, spec, body) =>
        showSpec(spec) <>
        "func" <+> showId(id) <> parens(showParameterList(args)) <> showResult(result) <> opt(body)(b => space <> block(showStmt(b)))
      case PMethodDecl(id, rec, args, res, spec, body) =>
        showSpec(spec) <>
        "func" <+> showReceiver(rec) <+> showId(id) <> parens(showParameterList(args)) <> showResult(res) <> opt(body)(b => space <> block(showStmt(b)))
    }
    case member: PGhostMember => member match {
      case PExplicitGhostMember(m) => "ghost" <+> showMember(m)
      case PFPredicateDecl(id, args, body) => "pred" <+> showId(id) <> parens(showParameterList(args)) <> opt(body)(b => space <> block(showExpr(b)))
      case PMPredicateDecl(id, recv, args, body) => "pred" <+> showReceiver(recv) <+> showId(id) <> parens(showParameterList(args)) <> opt(body)(b => space <> block(showExpr(b)))
    }
  }

  def showSpec(spec: PSpecification): Doc = spec match {
    case PFunctionSpec(pres, posts, isPure) =>
      (if (isPure) "pure" <> line else emptyDoc) <>
      hcat(pres map (p => "requires" <+> showExpr(p) <> line)) <>
        hcat(posts map (p => "ensures" <+> showExpr(p) <> line))

    case PLoopSpec(inv) =>
      hcat(inv map (p => "invariants" <+> showExpr(p) <> line))
  }

  def showNestedStmtList[T <: PStatement](list: Vector[T]): Doc = sequence(ssep(list map showStmt, line))
  def showStmtList[T <: PStatement](list: Vector[T]): Doc = ssep(list map showStmt, line)
  def showParameterList[T <: PParameter](list: Vector[T]): Doc = showList(list)(showParameter)
  def showExprList[T <: PExpression](list: Vector[T]): Doc = showList(list)(showExpr)
  def showTypeList[T <: PType](list: Vector[T]): Doc = showList(list)(showType)
  def showIdList[T <: PIdnNode](list: Vector[T]): Doc = showList(list)(showId)

  def showList[T](list: Vector[T])(f: T => Doc): Doc = ssep(list map f, comma <> space)

  def showVarDecl(decl: PVarDecl): Doc = decl match {
    case PVarDecl(typ, right, left, addressable) =>
      "var" <+> showList(left zip addressable){ case (v, a) => showAddressable(a, v) } <> opt(typ)(space <> showType(_)) <+> "=" <+> showExprList(right)
  }

  def showConstDecl(decl: PConstDecl): Doc = decl match {
    case PConstDecl(typ, right, left) => "const" <+> showIdList(left) <> opt(typ)(space <> showType(_)) <+> "=" <+> showExprList(right)
  }

  def showTypeDecl(decl: PTypeDecl): Doc = decl match {
    case PTypeDef(right, left) => "type" <+> showId(left) <+> showType(right)
    case PTypeAlias(right, left) => "type" <+> showId(left) <+> "=" <+> showType(right)
  }

  def showParameter(para: PParameter): Doc = para match {
    case PExplicitGhostParameter(p) => "ghost" <+> showParameter(p)
    case PUnnamedParameter(typ) => showType(typ)
    case PNamedParameter(id, typ, addressable) => showAddressable(addressable, id) <+> showType(typ)
  }

  def showReceiver(rec: PReceiver): Doc = rec match {
    case PNamedReceiver(id, typ, addressable) => parens(showAddressable(addressable, id) <+> showType(typ))
    case PUnnamedReceiver(typ) => parens(showType(typ))
  }

  def showResult(res: PResult): Doc = res match {
    case PResult(outs) => space <> (if (outs.size == 1) showParameter(outs.head) else parens(showParameterList(outs)))
  }

  def showAddressable(addressable: Boolean, id: PIdnNode): Doc =
    (if (addressable) "!" else "") <> showId(id)

  // statements

  def showStmt(stmt: PStatement): Doc = stmt match {
    case stmt: PActualStatement => stmt match {
      case n: PConstDecl => showConstDecl(n)
      case n: PVarDecl => showVarDecl(n)
      case n: PTypeDecl => showTypeDecl(n)
      case PShortVarDecl(right, left, addressable) =>
        showList(left zip addressable){ case (l, a) => showAddressable(a, l) } <+> ":=" <+> showExprList(right)
      case PLabeledStmt(label, s) => showId(label) <> ":" <+> showStmt(s)
      case PEmptyStmt() => emptyDoc
      case PExpressionStmt(exp) => showExpr(exp)
      case PSendStmt(channel, msg) => showExpr(channel) <+> "<-" <+> showExpr(msg)
      case PAssignment(right, left) => showExprList(left) <+> "=" <+> showExprList(right)
      case PAssignmentWithOp(right, op, left) => showExpr(left) <+> showAssOp(op) <> "=" <+> showExpr(right)
      case PIfStmt(ifs, els) =>
        ssep(ifs map showIfClause, line) <>
          opt(els)("else" <+> showStmt(_) <> line)
      case PExprSwitchStmt(pre, exp, cases, dflt) =>
        "switch" <> showPreStmt(pre) <+> block(
          ssep(cases map showExprSwitchClause, line) <>
            ssep(dflt map { d =>
              "default"  <> ":" <> showNestedStmtList(d.stmts)
            }, line)
        )
      case PTypeSwitchStmt(pre, exp, binder, cases, dflt) =>
        "switch" <> showPreStmt(pre) <> opt(binder)(space <> showId(_) <+> ":=") <+> showExpr(exp) <> ".(type)" <+> block(
          ssep(cases map showTypeSwitchClause, line)) <>
          ssep(dflt map {d => "default"  <> ":" <> showNestedStmtList(d.stmts) }, line)
      case PForStmt(pre, cond, post, spec, body) => showSpec(spec) <> ((pre, cond, post) match {
        case (None, PBoolLit(true), None) =>  "for" <+> block(showStmt(body))
        case (None, _, None) => "for" <+> showExpr(cond) <+> block(showStmt(body))
        case _ => "for" <+> opt(pre)(showStmt) <> ";" <+> showExpr(cond) <> ";" <+> opt(post)(showStmt) <+> block(showStmt(body))
      })
      case PAssForRange(range, ass, body) =>
        "for" <+> showExprList(ass) <+> "=" <+> showRange(range) <+> block(showStmt(body))
      case PShortForRange(range, shorts, body) =>
        "for" <+> showIdList(shorts) <+> ":=" <+> showRange(range) <+> block(showStmt(body))
      case PGoStmt(exp) => "go" <+> showExpr(exp)
      case PSelectStmt(send, rec, aRec, sRec, dflt) =>
        "select" <+> block(
          ssep(send map showSelectClause, line) <>
            ssep(rec map showSelectClause, line) <>
            ssep(aRec map showSelectClause, line) <>
            ssep(sRec map showSelectClause, line) <>
            ssep(dflt map showSelectClause, line)
        )
      case PReturn(exps) => "return" <+> showExprList(exps)
      case PBreak(label) => "break" <> opt(label)(space <> showLabel(_))
      case PContinue(label) => "continue" <> opt(label)(space <> showLabel(_))
      case PGoto(label) => "goto" <+> showLabel(label)
      case PDeferStmt(exp) => "defer" <+> showExpr(exp)
      case PBlock(stmts) => block(showStmtList(stmts))
      case PSeq(stmts) => showStmtList(stmts)
    }
    case statement: PGhostStatement => statement match {
      case PExplicitGhostStatement(actual) => "ghost" <+> showStmt(actual)
      case PAssert(exp) => "assert" <+> showExpr(exp)
      case PAssume(exp) => "assume" <+> showExpr(exp)
      case PExhale(exp) => "exhale" <+> showExpr(exp)
      case PInhale(exp) => "inhale" <+> showExpr(exp)
      case PUnfold(exp) => "unfold" <+> showExpr(exp)
      case PFold(exp) => "fold" <+> showExpr(exp)
    }
  }

  def showPreStmt(n: Option[PSimpleStmt]): Doc = opt(n)(space <> showStmt(_) <> ";")

  def showAssOp(n: PAssOp): Doc = n match {
    case PAddOp() => "+"
    case PSubOp() => "-"
    case PMulOp() => "*"
    case PDivOp() => "/"
    case PModOp() => "%"
  }

  def showIfClause(n: PIfClause): Doc = n match {
    case PIfClause(pre, condition, body) => "if" <> showPreStmt(pre) <+> showExpr(condition) <+> showStmt(body)
  }

  def showExprSwitchClause(n: PExprSwitchClause): Doc = n match {
    case PExprSwitchDflt(body) => "default"  <> ":" <> showNestedStmtList(body.stmts)
    case PExprSwitchCase(left, body) => "case" <+> showExprList(left) <> ":" <> showNestedStmtList(body.stmts)
  }

  def showTypeSwitchClause(n: PTypeSwitchClause): Doc = n match {
    case PTypeSwitchDflt(body) => "default"  <> ":" <> showNestedStmtList(body.stmts)
    case PTypeSwitchCase(left, body) => "case" <+> showTypeList(left) <> ":" <> sequence(ssep(body.stmts map showStmt, line))
  }

  def showSelectClause(n: PSelectClause): Doc = n match {
    case PSelectDflt(body) =>
      "default" <> ":" <> showNestedStmtList(body.stmts)
    case PSelectSend(send, body) =>
      "case" <+> showStmt(send) <> ":" <> showNestedStmtList(body.stmts)
    case PSelectRecv(recv, body) =>
      "case" <+> showExpr(recv) <> ":" <> showNestedStmtList(body.stmts)
    case PSelectAssRecv(recv, ass, body) =>
      "case" <+> showExprList(ass) <+> "=" <+> showExpr(recv) <> ":" <> showNestedStmtList(body.stmts)
    case PSelectShortRecv(recv, shorts, body) =>
      "case" <+> showIdList(shorts) <+> "=" <+> showExpr(recv) <> ":" <> showNestedStmtList(body.stmts)
  }

  def showRange(n: PRange): Doc = "range" <+> showExpr(n.exp)

  // expressions

  def showExprOrType(expr: PExpressionOrType): Doc = expr match {
    case expr: PExpression => showExpr(expr)
    case typ: PType => showType(typ)
  }

  def showExpr(expr: PExpression): Doc = expr match {
    case expr: PActualExpression => expr match {
      case PReceive(operand) => "<-" <> showExpr(operand)
      case PReference(operand) => "&" <> showExpr(operand)
      case PDeref(base) => "*" <> showExprOrType(base)
      case PDot(base, id) => showExprOrType(base) <> "." <>  showId(id)
      case PNegation(operand) => "!" <> showExpr(operand)
      case PNamedOperand(id) => showId(id)
      case PBoolLit(lit) => if(lit) "true" else "false"
      case PIntLit(lit) => lit.toString
      case PNilLit() => "nil"
      case PCompositeLit(typ, lit) => showLiteralType(typ) <+> showLiteralValue(lit)
      case PFunctionLit(args, result, body) =>
        "func" <> parens(showParameterList(args)) <> showResult(result) <> block(showStmt(body))
      case PInvoke(base, args) => showExprOrType(base) <> parens(showExprList(args))
      case PIndexedExp(base, index) => showExpr(base) <> brackets(showExpr(index))
      case PSliceExp(base, low, high, cap) => (low, high, cap) match {
        case (l, h, None)    => showExpr(base) <> brackets(showExprList(Vector(l, h)))
        case (l, h, Some(c)) => showExpr(base) <> brackets(showExprList(Vector(l, h, c)))
      }
      case PTypeAssertion(base, typ) => showExpr(base) <> "." <> parens(showType(typ))
      case PEquals(left, right) => showExpr(left) <+> "==" <+> showExpr(right)
      case PUnequals(left, right) => showExpr(left) <+> "!=" <+> showExpr(right)
      case PAnd(left, right) => showExpr(left) <+> "&&" <+> showExpr(right)
      case POr(left, right) => showExpr(left) <+> "||" <+> showExpr(right)
      case PLess(left, right) => showExpr(left) <+> "<" <+> showExpr(right)
      case PAtMost(left, right) => showExpr(left) <+> "<=" <+> showExpr(right)
      case PGreater(left, right) => showExpr(left) <+> ">" <+> showExpr(right)
      case PAtLeast(left, right) => showExpr(left) <+> ">=" <+> showExpr(right)
      case PAdd(left, right) => showExpr(left) <+> "+" <+> showExpr(right)
      case PSub(left, right) => showExpr(left) <+> "-" <+> showExpr(right)
      case PMul(left, right) => showExpr(left) <+> "*" <+> showExpr(right)
      case PMod(left, right) => showExpr(left) <+> "%" <+> showExpr(right)
      case PDiv(left, right) => showExpr(left) <+> "/" <+> showExpr(right)
      case PUnfolding(acc, op) => "unfolding" <+> showExpr(acc) <+> "in" <+> showExpr(op)
    }
    case expr: PGhostExpression => expr match {
      case POld(op) => "old(" <> showExpr(op) <> ")"
      case PConditional(cond, thn, els) => showExpr(cond) <> "?" <> showExpr(thn) <> ":" <> showExpr(els)
      case PImplication(left, right) => showExpr(left) <+> "==>" <+> showExpr(right)
      case PAccess(exp) => "acc" <> parens(showExpr(exp))
      case PPredicateAccess(exp) => exp match {
        case n: PExpression => "acc" <> parens(showExpr(n))
      }
    }
  }

  def showLiteralType(typ: PLiteralType): Doc = typ match {
    case t: PType => showType(t)
    case PImplicitSizeArrayType(elem) => "[...]" <> showType(elem)
  }

  def showCompositeKey(n: PCompositeKey): Doc = n match {
    case PIdentifierKey(id) => showId(id)
    case cv: PCompositeVal => showCompositeVal(cv)
  }

  def showCompositeVal(n: PCompositeVal): Doc = n match {
    case PExpCompositeVal(exp) => showExpr(exp)
    case PLitCompositeVal(l) => showLiteralValue(l)
  }

  def showLiteralValue(lit: PLiteralValue): Doc = braces(ssep(lit.elems map showKeyedElement, comma))

  def showKeyedElement(n: PKeyedElement): Doc = n match {
    case PKeyedElement(key, exp) => opt(key)(showCompositeKey(_) <> ":") <+> showCompositeVal(exp)
  }

  // types

  def showType(typ: PType): Doc = typ match {
    case actualType: PActualType => actualType match {
      case PNamedOperand(id) => showId(id)
      case PBoolType() => "bool"
      case PIntType() => "int"
      case PArrayType(len, elem) => brackets(showExpr(len)) <> showType(elem)
      case PSliceType(elem) => brackets(emptyDoc) <> showType(elem)
      case PMapType(key, elem) => "map" <> brackets(showType(key)) <> showType(elem)
      case PDeref(base) => "*" <> showExprOrType(base)
      case PDot(base, id) => showExprOrType(base) <> "." <>  showId(id)
      case channelType: PChannelType => channelType match {
        case PBiChannelType(elem)   => "chan" <+> showType(elem)
        case PSendChannelType(elem) => "<-" <> "chan" <+> showType(elem)
        case PRecvChannelType(elem) => "chan" <> "<-" <+> showType(elem)
      }
      case PStructType(clauses) => "struct" <+> block(ssep(clauses map showStructClause, line))
      case PFunctionType(args, result) => "func" <> parens(showParameterList(args)) <> showResult(result)
      case PInterfaceType(embedded, mspec, pspec) =>
        "interface" <+> block(
          ssep(embedded map showInterfaceClause, line) <>
            ssep(mspec map showInterfaceClause, line) <>
            ssep(pspec map showInterfaceClause, line)
        )
      case PMethodReceiveName(t) => showType(t)
      case PMethodReceivePointer(t) => "*" <> showType(t)
    }
    case ghostType: PGhostType => ???
  }

  def showStructClause(c: PStructClause): Doc = c match {
    case clause: PActualStructClause => clause match {
      case PFieldDecls(fields) =>
        require(fields.nonEmpty && fields.forall(_.typ == fields.head.typ))
        showIdList(fields map (_.id)) <+> showType(fields.head.typ)
      case PEmbeddedDecl(typ, _) => showEmbeddedType(typ)
    }
    case PExplicitGhostStructClause(actual) => showStructClause(actual)
  }

  def showFieldDecl(f: PFieldDecl): Doc = f match {
    case PFieldDecl(id, typ) => showId(id) <+> showType(typ)
  }

  def showEmbeddedType(t: PEmbeddedType): Doc = t match {
    case PEmbeddedName(typ) => showType(typ)
    case PEmbeddedPointer(typ) => "*" <> showType(typ)
  }

  def showInterfaceClause(n: PInterfaceClause): Doc = n match {
    case PInterfaceName(typ) => showType(typ)
    case PMethodSig(id, args, result) => showId(id) <> parens(showParameterList(args)) <> showResult(result)
    case PMPredicateSig(id, args) => "predicate"  <+> showId(id) <> parens(showParameterList(args))
  }

  // ids

  def showId(id: PIdnNode): Doc = id.name

  def showLabel(id: PLabelNode): Doc = id.name

  // misc

  def showMisc(id: PMisc): Doc = id match {
    case n: PRange => showRange(n)
    case receiver: PReceiver => showReceiver(receiver)
    case result: PResult => showResult(result)
    case embeddedType: PEmbeddedType => showEmbeddedType(embeddedType)
    case parameter: PParameter => showParameter(parameter)
    case literalValue: PLiteralValue => showLiteralValue(literalValue)
    case keyedElement: PKeyedElement => showKeyedElement(keyedElement)
    case compositeVal: PCompositeVal => showCompositeVal(compositeVal)
    case misc: PGhostMisc => ???
  }
}<|MERGE_RESOLUTION|>--- conflicted
+++ resolved
@@ -17,13 +17,8 @@
   def show(node: PNode): Doc = node match {
     case n: PPackage => showPackage(n)
     case n: PProgram => showProgram(n)
-<<<<<<< HEAD
-    case n: PPackageClause => showPackage(n)
+    case n: PPackageClause => showPackageClause(n)
     case n: PImport => showImport(n)
-=======
-    case n: PPackageClause => showPackageClause(n)
-    case n: PImportDecl => showImport(n)
->>>>>>> 6405c552
     case n: PMember => showMember(n)
     case n: PStatement => showStmt(n)
     case n: PExpression => showExpr(n)
@@ -62,7 +57,7 @@
   // program
 
   def showProgram(p: PProgram): Doc = p match {
-    case PProgram(packageClause, imports, declarations) =>
+    case PProgram(packageClause, imports, declarations, _) =>
       showPackageClause(packageClause) <> line <> line <>
         ssep(imports map showImport, line) <> line <>
         ssep(declarations map showMember, line <> line) <> line
