--- conflicted
+++ resolved
@@ -253,7 +253,7 @@
   * of an array type or a sequence type.
   */
 case class Length(exp : Expr)(val info : Source.Parser.Info) extends Expr {
-  override def typ : Type = IntT
+  override def typ : Type = IntT(Addressability.rValue)
 }
 
 /**
@@ -273,16 +273,11 @@
   * Represents a copy of the array `expr`, which should either be shared or
   * exclusive as indicated by `dstKind`. This AST node is only used internally.
   */
-<<<<<<< HEAD
 case class ArrayCopy(expr : Expr, dstKind : ArrayKind)(val info : Source.Parser.Info) extends Expr {
-  override def typ : Type = expr.typ match {
+  override val typ : Type = expr.typ match {
     case t: ArrayType => t.convert(dstKind)
     case t => Violation.violation(s"expected an array type, but got $t")
   }
-=======
-case class SequenceLength(exp : Expr)(val info: Source.Parser.Info) extends Expr {
-  override def typ : Type = IntT(Addressability.rValue)
->>>>>>> c45f72dd
 }
 
 
@@ -294,12 +289,8 @@
   * which should all be of type `memberType`.
   */
 case class SequenceLit(memberType : Type, exprs : Vector[Expr])(val info : Source.Parser.Info) extends CompositeLit {
-<<<<<<< HEAD
   lazy val length = exprs.length
-  override def typ : Type = SequenceT(memberType)
-=======
   override val typ : Type = SequenceT(memberType, Addressability.literal)
->>>>>>> c45f72dd
 }
 
 /**
@@ -331,21 +322,6 @@
 }
 
 /**
-<<<<<<< HEAD
-=======
-  * Denotes an indexing expression "`left`[`right`]" where `left` should be
-  * of a sequence type and `right` should be the integer-typed index.
-  */
-case class SequenceIndex(left : Expr, right : Expr)(val info: Source.Parser.Info) extends Expr {
-  override val typ : Type = left.typ match {
-    case SequenceT(t, _) => t
-    case t => Violation.violation(s"expected a sequence type but got $t")
-  }
-  require(typ.addressability == Addressability.mathDataStructureLookup)
-}
-
-/**
->>>>>>> c45f72dd
   * Represents a _sequence drop expression_ roughly of
   * the form "`left`[`right`:]".
   * Here `left` is the base sequence and `right` an integer
@@ -444,7 +420,7 @@
   * `left` and `right` are assumed to be sets of comparable types.
   */
 case class Subset(left : Expr, right : Expr)(val info : Source.Parser.Info) extends BinaryExpr("subset") {
-  override def typ : Type = BoolT(Addressability.rValue)
+  override val typ : Type = BoolT(Addressability.rValue)
 }
 
 /**
@@ -452,7 +428,7 @@
   * to be either a set or a multiset.
   */
 case class Cardinality(exp : Expr)(val info : Source.Parser.Info) extends Expr {
-  override def typ : Type = IntT(Addressability.rValue)
+  override val typ : Type = IntT(Addressability.rValue)
 }
 
 /**
@@ -462,7 +438,7 @@
   * with the one of `left`.
   */
 case class Contains(left : Expr, right : Expr)(val info: Source.Parser.Info) extends BinaryExpr("in") {
-  override def typ : Type = BoolT(Addressability.rValue)
+  override val typ : Type = BoolT(Addressability.rValue)
 }
 
 
