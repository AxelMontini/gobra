--- conflicted
+++ resolved
@@ -146,13 +146,8 @@
       * Desugars a package with an optional `shouldDesugar` function indicating whether a particular member should be
       * desugared or skipped
       */
-<<<<<<< HEAD
-    def programD(p: PPackage, desugarMember: PMember => Boolean = _ => true): in.Program = {
-      val consideredDecls = p.declarations.collect { case m@NoGhost(x: PMember) if desugarMember(x) => m }
-=======
     def packageD(p: PPackage, shouldDesugar: PMember => Boolean = _ => true): in.Program = {
-      val consideredDecls = p.declarations.filter(shouldDesugar)
->>>>>>> 13ee551a
+      val consideredDecls = p.declarations.collect { case m@NoGhost(x: PMember) if shouldDesugar(x) => m }
       val dMembers = consideredDecls.flatMap{
         case NoGhost(x: PVarDecl) => varDeclGD(x)
         case NoGhost(x: PConstDecl) => constDeclD(x)
