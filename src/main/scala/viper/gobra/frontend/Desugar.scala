--- conflicted
+++ resolved
@@ -1187,18 +1187,10 @@
 
     def typeD(t: Type, addrMod: Addressability)(src: Source.Parser.Info): in.Type = t match {
       case Type.VoidType => in.VoidT
-<<<<<<< HEAD
-      case Type.NilType => in.NilT
-      case t: DeclaredT => registerType(registerDefinedType(t)(src))
-      case Type.BooleanT => in.BoolT
-      case Type.IntT(_) => in.IntT
-      case Type.ArrayT(length, elem) => ???
-=======
       case t: DeclaredT => registerType(registerDefinedType(t, addrMod)(src))
       case Type.BooleanT => in.BoolT(addrMod)
-      case Type.IntT => in.IntT(addrMod)
+      case Type.IntT(_) => in.IntT(addrMod)
       case Type.ArrayT(length, elem) => in.ArrayT(length, typeD(elem, Addressability.arrayElement(addrMod))(src), addrMod)
->>>>>>> 948c5c3c
       case Type.SliceT(elem) => ???
       case Type.MapT(key, elem) => ???
       case PointerT(elem) => registerType(in.PointerT(typeD(elem, Addressability.pointerBase)(src), addrMod))
