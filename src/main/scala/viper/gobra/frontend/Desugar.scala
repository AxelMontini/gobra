--- conflicted
+++ resolved
@@ -12,21 +12,13 @@
 import viper.gobra.reporting.{DesugaredMessage, Source}
 import viper.gobra.util.{DesugarWriter, Violation}
 
-import scala.concurrent.{Future, ExecutionContext}
+import scala.concurrent.{ExecutionContext, ExecutionContextExecutor, Future}
 
 object Desugar {
 
-<<<<<<< HEAD
-  implicit val executionContext = ExecutionContext.global
-
-  def desugar(program: PProgram, info: viper.gobra.frontend.info.TypeInfo)(config: Config): Future[in.Program] = {
-    Future {
-      val internalProgram = new Desugarer(program.positions, info).programD(program)
-      config.reporter report DesugaredMessage(config.inputFile, () => internalProgram)
-      internalProgram
-    }
-=======
-  def desugar(pkg: PPackage, info: viper.gobra.frontend.info.TypeInfo)(config: Config): in.Program = {
+  implicit val executionContext: ExecutionContextExecutor = ExecutionContext.global
+
+  def desugar(pkg: PPackage, info: viper.gobra.frontend.info.TypeInfo)(config: Config): Future[in.Program] = Future {
     // independently desugar each imported package. Only used members (i.e. members for which `isUsed` returns true will be desugared:
     val importedPrograms = info.context.getContexts map { tI => {
       val typeInfo: TypeInfo = tI.getTypeInfo
@@ -40,7 +32,6 @@
     val internalProgram = combine(mainDesugarer, mainDesugarer.packageD(pkg), importedPrograms)
     config.reporter report DesugaredMessage(config.inputFiles.head, () => internalProgram)
     internalProgram
->>>>>>> b99db88f
   }
 
   private def combine(mainDesugarer: Desugarer, mainProgram: in.Program, imported: Iterable[(Desugarer, in.Program)]): in.Program = {
