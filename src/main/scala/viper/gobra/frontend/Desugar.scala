--- conflicted
+++ resolved
@@ -348,7 +348,7 @@
       val returnsWithSubs = decl.result.outs.zipWithIndex map { case (p,i) => outParameterD(p,i) }
       val (returns, returnSubs) = returnsWithSubs.unzip
 
-        def assignReturns(rets: Vector[in.Expr])(src: Meta): in.Stmt = {
+      def assignReturns(rets: Vector[in.Expr])(src: Meta): in.Stmt = {
         if (rets.isEmpty) {
           in.Seqn(
             returnsWithSubs.flatMap{
@@ -670,21 +670,9 @@
                 re  <- goE(right.head)
               } yield multiassD(les, re)(src)
             } else if (right.isEmpty && typOpt.nonEmpty) {
-<<<<<<< HEAD
-              typOpt.get match {
-                case _: PArrayType => unit(in.Seqn(Vector())(src))
-                case _ => {
-                  val lelems = left.map{ l => in.Assignee.Var(assignableVarD(ctx)(l)) }
-                  val relems = left.map{ l => in.DfltVal(typeD(info.typ(typOpt.get))(meta(l)))(meta(l)) }
-                  unit(in.Seqn((lelems zip relems).map{ case (l, r) => in.SingleAss(l, r)(src) })(src))
-                }
-              }
-=======
               val lelems = left.map{ l => in.Assignee.Var(assignableVarD(ctx)(l)) }
               val relems = left.map{ l => in.DfltVal(typeD(info.typ(typOpt.get), Addressability.defaultValue)(meta(l)))(meta(l)) }
               unit(in.Seqn((lelems zip relems).map{ case (l, r) => in.SingleAss(l, r)(src) })(src))
-
->>>>>>> c45f72dd
             } else { violation("invalid declaration") }
 
           case PReturn(exps) =>
@@ -718,6 +706,7 @@
       } yield in.FieldRef(applyMemberPathD(r, p.path)(src), f)(src)
     }
 
+    // TODO: remove
     private def argumentD(param : PParameter, arg : in.Expr) : in.Expr = param match {
       case PNamedParameter(_, _: PArrayType, addressable) =>
         if (addressable) in.ArrayCopy(arg, in.ArrayKind.Shared())(arg.info)
@@ -745,16 +734,8 @@
               }
 
               // encode result
-<<<<<<< HEAD
-              val resT = typeD(fsym.context.typ(fsym.result))(src)
-              val targets = fsym.result.outs map {
-                case p: PNamedParameter => freshVar(typeD(fsym.context.typ(p.typ), p.addressable)(src))(src)
-                case p => freshVar(typeD(fsym.context.typ(p.typ))(src))(src)
-              }
-=======
               val resT = typeD(fsym.context.typ(fsym.result), Addressability.callResult)(src)
               val targets = fsym.result.outs map (o => freshExclusiveVar(typeD(fsym.context.typ(o.typ), Addressability.exclusiveVariable)(src))(src))
->>>>>>> c45f72dd
               val res = if (targets.size == 1) targets.head else in.Tuple(targets)(src) // put returns into a tuple if necessary
 
               base match {
@@ -764,14 +745,12 @@
                   if (base.symb.isPure) {
                     for {
                       args <- dArgs
-                      argss = argumentsD(fsym.args, args)
-                    } yield in.PureFunctionCall(fproxy, argss, resT)(src)
+                    } yield in.PureFunctionCall(fproxy, args, resT)(src)
                   } else {
                     for {
                       args <- dArgs
-                      argss = argumentsD(fsym.args, args)
                       _ <- declare(targets: _*)
-                      _ <- write(in.FunctionCall(targets, fproxy, argss)(src))
+                      _ <- write(in.FunctionCall(targets, fproxy, args)(src))
                     } yield res
                   }
 
@@ -786,15 +765,13 @@
                     for {
                       recv <- dRecv
                       args <- dArgs
-                      argss = argumentsD(fsym.args, args)
-                    } yield in.PureMethodCall(recv, fproxy, argss, resT)(src)
+                    } yield in.PureMethodCall(recv, fproxy, args, resT)(src)
                   } else {
                     for {
                       recv <- dRecv
                       args <- dArgs
-                      argss = argumentsD(fsym.args, args)
                       _ <- declare(targets: _*)
-                      _ <- write(in.MethodCall(targets, recv, fproxy, argss)(src))
+                      _ <- write(in.MethodCall(targets, recv, fproxy, args)(src))
                     } yield res
                   }
 
@@ -943,17 +920,7 @@
             val dOp = pureExprD(ctx)(op)
             unit(in.Unfolding(dAcc, dOp)(src))
 
-<<<<<<< HEAD
           case n : PIndexedExp => indexedExprD(n)(ctx)
-=======
-          case PIndexedExp(left, right) => for {
-            dleft <- go(left)
-            dright <- go(right)
-          } yield dleft.typ match {
-            case _: in.SequenceT => in.SequenceIndex(dleft, dright)(src)
-            case t => Violation.violation(s"desugaring of indexed expressions is currently only supported for sequences, yet found $t")
-          }
->>>>>>> c45f72dd
 
           case PSliceExp(base, low, high, cap) => for {
             dbase <- go(base)
@@ -1031,20 +998,14 @@
     }
 
     def compositeLitD(ctx: FunctionContext)(lit: PCompositeLit): Writer[in.CompositeLit] = lit.typ match {
-<<<<<<< HEAD
-
-      case t: PImplicitSizeArrayType => {
+
+      case t: PImplicitSizeArrayType =>
         val arrayLen : BigInt = lit.lit.elems.length
-        val arrayTyp = typeD(info.typ(t.elem))(meta(lit))
-        literalValD(ctx)(lit.lit, in.ExclusiveArrayT(arrayLen, arrayTyp))
-      }
-
-      case t: PType => {
-        val it = typeD(info.typ(t))(meta(lit))
-=======
+        val arrayTyp = typeD(info.typ(t.elem), Addressability.arrayElement(Addressability.literal))(meta(lit))
+        literalValD(ctx)(lit.lit, in.ArrayT(arrayLen, arrayTyp, Addressability.literal))
+
       case t: PType =>
         val it = typeD(info.typ(t), Addressability.literal)(meta(lit))
->>>>>>> c45f72dd
         literalValD(ctx)(lit.lit, it)
 
       case _ => ???
@@ -1142,21 +1103,16 @@
           }
         }
 
-<<<<<<< HEAD
-        case CompositeKind.ExclusiveArray(in.ExclusiveArrayT(_, typ)) => {
+        case CompositeKind.ExclusiveArray(in.ExclusiveArrayT(_, typ)) =>
           val indices = info.keyElementIndices(lit.elems)
           val elems = lit.elems.zip(indices).map(e => (e._2, e._1.exp)).sortBy(_._1).map(_._2)
           for { elemsD <- sequence(elems.map(e => compositeValD(ctx)(e, typ))) }
             yield in.ArrayLit(typ, elemsD)(src)
-        }
 
         case CompositeKind.SharedArray(_) =>
           Violation.violation(s"shared array literals are impossible")
 
-        case CompositeKind.Sequence(in.SequenceT(typ)) => {
-=======
         case CompositeKind.Sequence(in.SequenceT(typ, _)) =>
->>>>>>> c45f72dd
           val indices = info.keyElementIndices(lit.elems)
           val elems = lit.elems.zip(indices).map(e => (e._2, e._1.exp)).sortBy(_._1).map(_._2)
           for { elemsD <- sequence(elems.map(e => compositeValD(ctx)(e, typ))) }
@@ -1207,17 +1163,10 @@
     def typeD(t: Type, addrMod: Addressability)(src: Source.Parser.Info): in.Type = t match {
       case Type.VoidType => in.VoidT
       case Type.NilType => in.NilT
-<<<<<<< HEAD
-      case t: DeclaredT => registerType(registerDefinedType(t)(src))
-      case Type.BooleanT => in.BoolT
-      case Type.IntT => in.IntT
-      case Type.ArrayT(length, elem) => in.ExclusiveArrayT(length, typeD(elem)(src))
-=======
       case t: DeclaredT => registerType(registerDefinedType(t, addrMod)(src))
       case Type.BooleanT => in.BoolT(addrMod)
       case Type.IntT => in.IntT(addrMod)
-      case Type.ArrayT(length, elem) => ???
->>>>>>> c45f72dd
+      case Type.ArrayT(length, elem) => in.ExclusiveArrayT(length, typeD(elem)(src))
       case Type.SliceT(elem) => ???
       case Type.MapT(key, elem) => ???
       case PointerT(elem) => registerType(in.PointerT(typeD(elem, Addressability.pointerBase)(src), addrMod))
@@ -1238,13 +1187,6 @@
       case Type.InternalTupleT(ts) => in.TupleT(ts.map(t => typeD(t, Addressability.mathDataStructureElement)(src)), addrMod)
 
       case _ => Violation.violation(s"got unexpected type $t")
-    }
-
-    def typeD(t : Type, isAddressable : Boolean)(src : Source.Parser.Info) : in.Type = {
-      typeD(t)(src) match {
-        case typ : in.ArrayType => if (isAddressable) typ.shared else typ.exclusive
-        case typ => typ
-      }
     }
 
 
@@ -1297,7 +1239,6 @@
       in.LocalVar.Val(nm.fresh, typ)(info)
     }
 
-
     def localVarD(ctx: FunctionContext)(id: PIdnNode): in.LocalVar = {
       require(info.regular(id).isInstanceOf[st.Variable]) // TODO: add local check
 
@@ -1311,23 +1252,12 @@
     def localVarContextFreeD(id: PIdnNode): in.LocalVar = {
       require(info.regular(id).isInstanceOf[st.Variable]) // TODO: add local check
 
-<<<<<<< HEAD
-      val src : Meta = meta(id)
-      val typ = typeD(info.typ(id))(meta(id))
-
-      if (info.addressableVar(id)) {
-        typ match {
-          case typ : in.ArrayType => in.LocalVar.Val(idName(id), typ.shared)(src)
-          case _ => in.LocalVar.Ref(idName(id), typ)(src)
-        }
-=======
       val src: Meta = meta(id)
 
       val typ = typeD(info.typ(id), info.addressableVar(id))(meta(id))
 
       if (info.addressableVar(id) == Addressability.sharedVariable) {
         in.LocalVar.Ref(idName(id), typ)(src)
->>>>>>> c45f72dd
       } else {
         in.LocalVar.Val(idName(id), typ)(src)
       }
@@ -1346,19 +1276,10 @@
       p match {
         case NoGhost(noGhost: PActualParameter) =>
           noGhost match {
-<<<<<<< HEAD
-            case PNamedParameter(id, typ, isAddr) => {
-              val typD = typeD(info.typ(typ), isAddr)(src)
-              val param = in.Parameter.In(idName(id), typD)(src)
-              val alias = localAlias(localVarContextFreeD(id))
-              (param, Some(alias))
-            }
-=======
             case PNamedParameter(id, typ, _) =>
               val param = in.Parameter.In(idName(id), typeD(info.typ(typ), Addressability.inParameter)(src))(src)
               val local = Some(localAlias(localVarContextFreeD(id)))
               (param, local)
->>>>>>> c45f72dd
 
             case PUnnamedParameter(typ) =>
               val param = in.Parameter.In(nm.inParam(idx, info.codeRoot(p), info), typeD(info.typ(typ), Addressability.inParameter)(src))(src)
@@ -1375,17 +1296,6 @@
       p match {
         case NoGhost(noGhost: PActualParameter) =>
           noGhost match {
-<<<<<<< HEAD
-            case PNamedParameter(id, typ, isAddr) => {
-              val typD = typeD(info.typ(typ), isAddr)(src)
-              val param = in.Parameter.Out(idName(id), typD)(src)
-              val alias = localAlias(localVarContextFreeD(id))
-              (param, Some(alias))
-            }
-
-            case PUnnamedParameter(typ) => {
-              val param = in.Parameter.Out(nm.outParam(idx, info.codeRoot(p), info), typeD(info.typ(typ))(src))(src)
-=======
             case PNamedParameter(id, typ, _) =>
               val param = in.Parameter.Out(idName(id), typeD(info.typ(typ), Addressability.outParameter)(src))(src)
               val local = Some(localAlias(localVarContextFreeD(id)))
@@ -1393,10 +1303,8 @@
 
             case PUnnamedParameter(typ) =>
               val param = in.Parameter.Out(nm.outParam(idx, info.codeRoot(p), info), typeD(info.typ(typ), Addressability.outParameter)(src))(src)
->>>>>>> c45f72dd
               val local = None
               (param, local)
-            }
           }
       }
     }
