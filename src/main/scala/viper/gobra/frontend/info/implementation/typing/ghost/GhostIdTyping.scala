package viper.gobra.frontend.info.implementation.typing.ghost

import org.bitbucket.inkytonik.kiama.util.Messaging.{noMessages}
import viper.gobra.ast.frontend.PIdnNode
import viper.gobra.frontend.info.base.SymbolTable.{BoundVariable, GhostRegular, Predicate}
import viper.gobra.frontend.info.base.Type.{AssertionT, FunctionT, Type}
import viper.gobra.frontend.info.implementation.TypeInfoImpl
import viper.gobra.util.Violation.violation

trait GhostIdTyping { this: TypeInfoImpl =>

  private[typing] def wellDefGhostRegular(entity: GhostRegular, id: PIdnNode): ValidityMessages = entity match {
    case _: BoundVariable => LocalMessages(noMessages)
    case predicate: Predicate => unsafeMessage(! {
      predicate.args.forall(wellDefMisc.valid)
    })

  }

  private[typing] def ghostEntityType(entity: GhostRegular, id: PIdnNode): Type = entity match {
<<<<<<< HEAD

    case predicate: Predicate => FunctionT(predicate.args map predicate.context.typ, AssertionT)

=======
    case x: BoundVariable => typeType(x.decl.typ)
    case predicate: Predicate => FunctionT(predicate.args map miscType, AssertionT)
>>>>>>> 3fde545e
    case _ => violation("untypable")
  }
}<|MERGE_RESOLUTION|>--- conflicted
+++ resolved
@@ -18,14 +18,9 @@
   }
 
   private[typing] def ghostEntityType(entity: GhostRegular, id: PIdnNode): Type = entity match {
-<<<<<<< HEAD
 
+    case x: BoundVariable => typeType(x.decl.typ)
     case predicate: Predicate => FunctionT(predicate.args map predicate.context.typ, AssertionT)
-
-=======
-    case x: BoundVariable => typeType(x.decl.typ)
-    case predicate: Predicate => FunctionT(predicate.args map miscType, AssertionT)
->>>>>>> 3fde545e
     case _ => violation("untypable")
   }
 }