// This Source Code Form is subject to the terms of the Mozilla Public
// License, v. 2.0. If a copy of the MPL was not distributed with this
// file, You can obtain one at http://mozilla.org/MPL/2.0/.
//
// Copyright (c) 2011-2020 ETH Zurich.

package viper.gobra.frontend.info.implementation.typing.ghost.separation

import org.bitbucket.inkytonik.kiama.util.Messaging.{Messages, error, noMessages}
import viper.gobra.ast.frontend._
import viper.gobra.frontend.info.implementation.TypeInfoImpl
import viper.gobra.ast.frontend.{AstPattern => ap}
import viper.gobra.frontend.info.ExternalTypeInfo
import viper.gobra.frontend.info.implementation.property.{AssignMode, NonStrictAssignModi}
import viper.gobra.util.Violation

trait GhostAssignability {
  this: TypeInfoImpl =>

  /** checks that ghost arguments are not assigned to non-ghost arguments  */
<<<<<<< HEAD
  private[separation] def ghostAssignableToCallExpr(right: PExpression*)(callee: PExpression): Messages = {

    val isPureOrGhost = resolve(callee) match {
      case Some(p: ap.Function) => p.symb.isPure || p.symb.ghost
      case Some(p: ap.MethodExpr) => p.symb.isPure || p.symb.ghost
      case Some(p: ap.ReceivedMethod) => p.symb.isPure || p.symb.ghost
=======
  private[separation] def ghostAssignableToCallExpr(call: ap.FunctionCall): Messages = {

    val isPure = call.callee match {
      case p: ap.Function => p.symb.isPure
      case p: ap.MethodExpr => p.symb.isPure
      case p: ap.ReceivedMethod => p.symb.isPure
      case p: ap.BuiltInFunction => p.symb.isPure
      case p: ap.BuiltInMethodExpr => p.symb.isPure
      case p: ap.BuiltInReceivedMethod => p.symb.isPure
>>>>>>> 9e0a9923
      case _ => false
    }
    if (isPureOrGhost) {return noMessages}

    val argTyping = calleeArgGhostTyping(call).toTuple
    generalGhostAssignableTo[PExpression, Boolean](ghostExprTyping){
      case (g, l) => error(call.callee.id, "ghost error: ghost cannot be assigned to non-ghost", g && !l)
    }(call.args: _*)(argTyping: _*)
  }

  /** conservative ghost separation assignment check */
  private[separation] def ghostAssignableToAssignee(exprs: PExpression*)(lefts: PAssignee*): Messages =
    generalGhostAssignableTo(ghostExprTyping)(ghostAssigneeAssignmentMsg)(exprs: _*)(lefts: _*)


  private def ghostAssigneeAssignmentMsg(isRightGhost: Boolean, left: PAssignee): Messages = left match {

    case _: PDeref => // *x := e ~ !ghost(e)
      error(left, "ghost error: ghost cannot be assigned to pointer", isRightGhost)

    case PIndexedExp(_, index) => // a[i] := e ~ !ghost(i) && !ghost(e)
      error(left, "ghost error: ghost cannot be assigned to index expressions", isRightGhost) ++
        error(left, "ghost error: ghost index are not permitted in index expressions", ghostExprClassification(index))

    case PNamedOperand(id) => // x := e ~ ghost(e) ==> ghost(x)
      error(left, "ghost error: ghost cannot be assigned to non-ghost", isRightGhost && !ghostIdClassification(id))

    case n: PDot => exprOrType(n.base) match {
      case Left(base) => // x.f := e ~ (ghost(x) || ghost(e)) ==> ghost(f)
        error(left, "ghost error: ghost cannot be assigned to non-ghost field", isRightGhost && !ghostIdClassification(n.id)) ++
          error(left, "ghost error: cannot assign to non-ghost field of ghost reference", ghostExprClassification(base) && !ghostIdClassification(n.id))

      case _ => error(left, "ghost error: selections on types are not assignable")
    }

    case PBlankIdentifier() => noMessages
  }

  /** conservative ghost separation assignment check */
  private[separation] def ghostAssignableToId(exprs: PExpression*)(lefts: PIdnNode*): Messages =
    generalGhostAssignableTo(ghostExprTyping)(dfltGhostAssignableMsg(ghostIdClassification))(exprs: _*)(lefts: _*)

  /** conservative ghost separation assignment check */
  private[separation] def ghostAssignableToParam(exprs: PExpression*)(lefts: PParameter*): Messages =
    generalGhostAssignableTo(ghostExprTyping)(dfltGhostAssignableMsg(ghostParameterClassification))(exprs: _*)(lefts: _*)

  private def dfltGhostAssignableMsg[L <: PNode](ghost: L => Boolean): (Boolean, L) => Messages = {
    case (g, l) => error(l, "ghost error: ghost cannot be assigned to non-ghost", g && !ghost(l))
  }

  private def generalGhostAssignableTo[R, L](typing: R => GhostType)(msg: (Boolean, L) => Messages)(rights: R*)(lefts: L*): Messages =
    NonStrictAssignModi(lefts.size, rights.size) match {

      case AssignMode.Single => rights.zip(lefts).flatMap{ case (r,l) => msg(typing(r).isGhost, l) }.toVector

      case AssignMode.Multi =>
        val gt = typing(rights.head)
        lefts.zipWithIndex.flatMap{ case (l, idx) => msg(gt.isIdxGhost(idx), l) }.toVector

      case AssignMode.Error => Violation.violation("assignment mismatch")
    }



  /** ghost type of the arguments of a callee */
  private[separation] def calleeArgGhostTyping(call: ap.FunctionCall): GhostType = {
    def argTyping(args: Vector[PParameter], context: ExternalTypeInfo): GhostType =
      GhostType.ghostTuple(args.map(context.isParamGhost))

    call.callee match {
      case p: ap.Function => argTyping(p.symb.args, p.symb.context)
      case p: ap.ReceivedMethod => argTyping(p.symb.args, p.symb.context)
      case p: ap.MethodExpr => GhostType.ghostTuple(false +: argTyping(p.symb.args, p.symb.context).toTuple)
      case _: ap.PredicateKind => GhostType.isGhost
      case ap.BuiltInFunction(_, symb) => symb.tag.argGhostTyping(call.args.map(typ))(config)
      case ap.BuiltInReceivedMethod(recv, _, _, symb) => symb.tag.argGhostTyping(Vector(typ(recv)))(config)
      case ap.BuiltInMethodExpr(typ, _, _, symb) => GhostType.ghostTuple(false +: symb.tag.argGhostTyping(Vector(typeSymbType(typ)))(config).toTuple)
      case _ => GhostType.notGhost // conservative choice
    }
  }

  /** ghost type of the result of a callee */
<<<<<<< HEAD
  private[separation] def calleeReturnGhostTyping(callee: PExpression): GhostType = {
    def resultTyping(result: PResult, isMemberGhost: Boolean, context: ExternalTypeInfo): GhostType = {
      GhostType.ghostTuple(result.outs.map(p => isMemberGhost || context.isParamGhost(p)))
    }

    resolve(callee) match {
      case Some(p: ap.Function) => resultTyping(p.symb.result, p.symb.ghost, p.symb.context)
      case Some(p: ap.ReceivedMethod) => resultTyping(p.symb.result, p.symb.ghost, p.symb.context)
      case Some(p: ap.MethodExpr) => resultTyping(p.symb.result, p.symb.ghost, p.symb.context)
      case Some(_: ap.PredicateKind) => GhostType.isGhost
=======
  private[separation] def calleeReturnGhostTyping(call: ap.FunctionCall): GhostType = {
    def resultTyping(result: PResult, context: ExternalTypeInfo): GhostType = {
      GhostType.ghostTuple(result.outs.map(context.isParamGhost))
    }

    call.callee match {
      case p: ap.Function => resultTyping(p.symb.result, p.symb.context)
      case p: ap.ReceivedMethod => resultTyping(p.symb.result, p.symb.context)
      case p: ap.MethodExpr => resultTyping(p.symb.result, p.symb.context)
      case _: ap.PredicateKind => GhostType.isGhost
      case ap.BuiltInFunction(_, symb) => symb.tag.returnGhostTyping(call.args.map(typ))(config)
      case ap.BuiltInReceivedMethod(recv, _, _, symb) => symb.tag.returnGhostTyping(Vector(typ(recv)))(config)
      case ap.BuiltInMethodExpr(typ, _, _, symb) => symb.tag.returnGhostTyping(Vector(typeSymbType(typ)))(config)
>>>>>>> 9e0a9923
      case _ => GhostType.isGhost // conservative choice
    }
  }

}<|MERGE_RESOLUTION|>--- conflicted
+++ resolved
@@ -18,24 +18,15 @@
   this: TypeInfoImpl =>
 
   /** checks that ghost arguments are not assigned to non-ghost arguments  */
-<<<<<<< HEAD
-  private[separation] def ghostAssignableToCallExpr(right: PExpression*)(callee: PExpression): Messages = {
-
-    val isPureOrGhost = resolve(callee) match {
-      case Some(p: ap.Function) => p.symb.isPure || p.symb.ghost
-      case Some(p: ap.MethodExpr) => p.symb.isPure || p.symb.ghost
-      case Some(p: ap.ReceivedMethod) => p.symb.isPure || p.symb.ghost
-=======
   private[separation] def ghostAssignableToCallExpr(call: ap.FunctionCall): Messages = {
 
-    val isPure = call.callee match {
-      case p: ap.Function => p.symb.isPure
-      case p: ap.MethodExpr => p.symb.isPure
-      case p: ap.ReceivedMethod => p.symb.isPure
-      case p: ap.BuiltInFunction => p.symb.isPure
-      case p: ap.BuiltInMethodExpr => p.symb.isPure
-      case p: ap.BuiltInReceivedMethod => p.symb.isPure
->>>>>>> 9e0a9923
+    val isPureOrGhost = call.callee match {
+      case p: ap.Function => p.symb.isPure || p.symb.ghost
+      case p: ap.MethodExpr => p.symb.isPure || p.symb.ghost
+      case p: ap.ReceivedMethod => p.symb.isPure || p.symb.ghost
+      case p: ap.BuiltInFunction => p.symb.isPure || p.symb.ghost
+      case p: ap.BuiltInMethodExpr => p.symb.isPure || p.symb.ghost
+      case p: ap.BuiltInReceivedMethod => p.symb.isPure || p.symb.ghost
       case _ => false
     }
     if (isPureOrGhost) {return noMessages}
@@ -118,32 +109,19 @@
   }
 
   /** ghost type of the result of a callee */
-<<<<<<< HEAD
-  private[separation] def calleeReturnGhostTyping(callee: PExpression): GhostType = {
+  private[separation] def calleeReturnGhostTyping(call: ap.FunctionCall): GhostType = {
     def resultTyping(result: PResult, isMemberGhost: Boolean, context: ExternalTypeInfo): GhostType = {
       GhostType.ghostTuple(result.outs.map(p => isMemberGhost || context.isParamGhost(p)))
     }
 
-    resolve(callee) match {
-      case Some(p: ap.Function) => resultTyping(p.symb.result, p.symb.ghost, p.symb.context)
-      case Some(p: ap.ReceivedMethod) => resultTyping(p.symb.result, p.symb.ghost, p.symb.context)
-      case Some(p: ap.MethodExpr) => resultTyping(p.symb.result, p.symb.ghost, p.symb.context)
-      case Some(_: ap.PredicateKind) => GhostType.isGhost
-=======
-  private[separation] def calleeReturnGhostTyping(call: ap.FunctionCall): GhostType = {
-    def resultTyping(result: PResult, context: ExternalTypeInfo): GhostType = {
-      GhostType.ghostTuple(result.outs.map(context.isParamGhost))
-    }
-
     call.callee match {
-      case p: ap.Function => resultTyping(p.symb.result, p.symb.context)
-      case p: ap.ReceivedMethod => resultTyping(p.symb.result, p.symb.context)
-      case p: ap.MethodExpr => resultTyping(p.symb.result, p.symb.context)
+      case p: ap.Function => resultTyping(p.symb.result, p.symb.ghost, p.symb.context)
+      case p: ap.ReceivedMethod => resultTyping(p.symb.result, p.symb.ghost, p.symb.context)
+      case p: ap.MethodExpr => resultTyping(p.symb.result, p.symb.ghost, p.symb.context)
       case _: ap.PredicateKind => GhostType.isGhost
       case ap.BuiltInFunction(_, symb) => symb.tag.returnGhostTyping(call.args.map(typ))(config)
       case ap.BuiltInReceivedMethod(recv, _, _, symb) => symb.tag.returnGhostTyping(Vector(typ(recv)))(config)
       case ap.BuiltInMethodExpr(typ, _, _, symb) => symb.tag.returnGhostTyping(Vector(typeSymbType(typ)))(config)
->>>>>>> 9e0a9923
       case _ => GhostType.isGhost // conservative choice
     }
   }
