--- conflicted
+++ resolved
@@ -254,21 +254,17 @@
 
       case PImplication(left, right) => Seq(left, right).forall(go)
 
-<<<<<<< HEAD
       case expr : PGhostCollectionExp => expr match {
-        case n : PBinaryGhostExp => isPureExprAttr(n.left) && isPureExprAttr(n.right)
-        case n : PGhostCollectionLiteral => n.exprs.forall(isPureExprAttr)
-        case PSetConversion(op) => isPureExprAttr(op)
-        case PMultisetConversion(op) => isPureExprAttr(op)
-        case PSize(op) => isPureExprAttr(op)
-        case PRangeSequence(low, high) => isPureExprAttr(low) && isPureExprAttr(high)
-        case PSequenceUpdate(seq, clauses) => isPureExprAttr(seq) && clauses.forall(isPureSeqUpdClause)
-      }
-
-      case _: PAccess | _: PPredicateAccess => false
-=======
+        case n : PBinaryGhostExp => go(n.left) && gp(n.right)
+        case n : PGhostCollectionLiteral => n.exprs.forall(go)
+        case PSetConversion(op) => go(op)
+        case PMultisetConversion(op) => go(op)
+        case PSize(op) => go(op)
+        case PRangeSequence(low, high) => go(low) && go(high)
+        case PSequenceUpdate(seq, clauses) => go(seq) && clauses.forall(isPureSeqUpdClause)
+      }
+
       case _: PAccess | _: PPredicateAccess => !strong
->>>>>>> 7a9247ac
 
       case PCompositeLit(_, _) => true
 
@@ -284,6 +280,9 @@
       case PReceive(_) => false
     }
   }
+
+  private def isPureSeqUpdClause(clause : PSequenceUpdateClause) : Boolean =
+    isPureExprAttr(clause.left) && isPureExprAttr(clause.right)
 
   private def isPureId(id: PIdnNode): Boolean = entity(id) match {
     case _: Constant => true
@@ -330,10 +329,6 @@
       case _ => (Vector(), noMessages)
     }
 
-<<<<<<< HEAD
-  private def isPureSeqUpdClause(clause : PSequenceUpdateClause) : Boolean =
-    isPureExprAttr(clause.left) && isPureExprAttr(clause.right)
-=======
     expr match {
       case PDot(base, _) => goEorT(base)
       case PInvoke(base, args) => {
@@ -377,5 +372,4 @@
     */
   private def validTriggers(vars: Vector[PBoundVariable], triggers : Vector[PTrigger]) : Messages =
     triggers.flatMap(validTrigger(vars, _))
->>>>>>> 7a9247ac
 }