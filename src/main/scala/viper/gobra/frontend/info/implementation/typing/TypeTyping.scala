--- conflicted
+++ resolved
@@ -33,15 +33,12 @@
 
   private[typing] def wellDefActualType(typ: PActualType): Messages = typ match {
 
-<<<<<<< HEAD
-    case _: PBoolType | _: PIntType => noMessages
-    case n: PStringType => message(n, "string are currently unsupported")
-=======
     case _: PBoolType | _: PIntegerType => noMessages
+
+    case n: PStringType => error(n, "string are currently unsupported")
 
     case typ @ PArrayType(_, PNamedOperand(_)) =>
       error(typ, s"arrays of custom declared types are currently not supported")
->>>>>>> 9feffdf4
 
     case n @ PArrayType(len, t) => isType(t).out ++ {
       intConstantEval(len) match {
@@ -81,10 +78,6 @@
   private[typing] def actualTypeSymbType(typ: PActualType): Type = typ match {
 
     case PBoolType() => BooleanT
-<<<<<<< HEAD
-    case PIntType() => IntT
-    case PStringType() => violation("strings are currently unsupported")
-=======
     case PIntType() => IntT(config.typeBounds.Int)
     case PInt8Type() => IntT(config.typeBounds.Int8)
     case PInt16Type() => IntT(config.typeBounds.Int16)
@@ -98,7 +91,7 @@
     case PUInt64Type() => IntT(config.typeBounds.UInt64)
     case PByte() => IntT(config.typeBounds.Byte)
     case PUIntPtr() => IntT(config.typeBounds.UIntPtr)
->>>>>>> 9feffdf4
+    case PStringType() => violation("strings are currently unsupported")
 
     case PArrayType(len, elem) =>
       val lenOpt = intConstantEval(len)
