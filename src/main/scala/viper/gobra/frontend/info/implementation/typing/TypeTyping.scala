--- conflicted
+++ resolved
@@ -31,12 +31,8 @@
   }
 
   private[typing] def wellDefActualType(typ: PActualType): Messages = typ match {
-<<<<<<< HEAD
 
     case _: PBoolType | _: PIntegerType => noMessages
-=======
-    case _: PBoolType | _: PIntType => noMessages
->>>>>>> 948c5c3c
 
     case typ @ PArrayType(_, PNamedOperand(_)) =>
       message(typ, s"arrays of custom declared types are currently not supported")
