--- conflicted
+++ resolved
@@ -164,14 +164,9 @@
   def tryPackageLookup(importedPkg: ImportT, id: PIdnUse): Option[(Regular, Vector[MemberPath])] = {
     def getTypeChecker(importedPkg: ImportT): Option[ExternalTypeInfo] = {
       // check if package was already parsed:
-<<<<<<< HEAD
-      context.getTypeInfo(importedPkg.decl.importPath).map(Some(_)).getOrElse {
-        val pkgFiles = PackageResolver.resolve(importedPkg.decl.importPath, config.includeDirs).right.getOrElse(Vector())
-=======
-      val pkgName = importedPkg.decl.pkg
+      val pkgName = importedPkg.decl.importPath
       context.getTypeInfo(pkgName).map(Some(_)).getOrElse {
-        val pkgFiles = PackageResolver.resolve(pkgName, config.includeDirs)
->>>>>>> 3fde545e
+        val pkgFiles = PackageResolver.resolve(pkgName, config.includeDirs).right.getOrElse(Vector())
         if (pkgFiles.nonEmpty) {
           (for {
             parsedProgram <- Parser.parse(pkgFiles, specOnly = true)(config)
