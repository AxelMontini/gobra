--- conflicted
+++ resolved
@@ -1,11 +1,7 @@
 package viper.gobra.frontend.info.implementation.resolution
 
-<<<<<<< HEAD
 import org.bitbucket.inkytonik.kiama.util.{Entity, MultipleEntity, UnknownEntity}
-=======
-import org.bitbucket.inkytonik.kiama.util.Entity
 import org.bitbucket.inkytonik.kiama.util.Messaging.{Messages, message}
->>>>>>> cf1bb2c5
 import viper.gobra.ast.frontend._
 import viper.gobra.frontend.{PackageResolver, Parser}
 import viper.gobra.frontend.info.{ExternalTypeInfo, Info}
@@ -168,28 +164,9 @@
 
   def tryMethodLikeLookup(e: PType, id: PIdnUse): Option[(MethodLike, Vector[MemberPath])] = tryMethodLikeLookup(typeType(e), id)
 
-<<<<<<< HEAD
-  def tryPackageLookup(importedPkg: PImport, id: PIdnUse): Option[(Regular, Vector[MemberPath])] = {
-    def getTypeChecker(importedPkg: PImport): Option[ExternalTypeInfo] = {
-      // check if package was already parsed:
+  def tryPackageLookup(importedPkg: PImport, id: PIdnUse): Option[(Entity, Vector[MemberPath])] = {
+    def parseAndTypeCheck(importedPkg: PImport): Either[Vector[VerifierError], ExternalTypeInfo] = {
       val pkgName = importedPkg.pkg
-      context.getTypeInfo(pkgName).map(Some(_)).getOrElse {
-        val pkgFiles = PackageResolver.resolve(pkgName, config.includeDirs)
-        if (pkgFiles.nonEmpty) {
-          (for {
-            parsedProgram <- Parser.parse(pkgFiles, specOnly = true)(config)
-            // TODO maybe don't check whole file but only members that are actually used/imported
-            // By parsing only declarations and their specification, there shouldn't be much left to type check anyways
-            // Info.check would probably need some restructuring to type check only certain members
-            typeChecker <- Info.check(parsedProgram, context)(config)
-            // store typeChecker for reuse:
-            _ = context.addPackage(typeChecker)
-          } yield Some(typeChecker)).getOrElse(None)
-        } else None
-=======
-  def tryPackageLookup(importedPkg: ImportT, id: PIdnUse): Option[(Entity, Vector[MemberPath])] = {
-    def parseAndTypeCheck(importedPkg: ImportT): Either[Vector[VerifierError], ExternalTypeInfo] = {
-      val pkgName = importedPkg.decl.pkg
       val pkgFiles = PackageResolver.resolve(pkgName, config.includeDirs)
       val res = for {
         nonEmptyPkgFiles <- if (pkgFiles.isEmpty)
@@ -208,23 +185,22 @@
       res
     }
 
-    def getTypeChecker(importedPkg: ImportT): Either[Messages, ExternalTypeInfo] = {
+    def getTypeChecker(importedPkg: PImport): Either[Messages, ExternalTypeInfo] = {
       def createImportError(errs: Vector[VerifierError]): Messages = {
         // create an error message located at the import statement to indicate errors in the imported package
         // we distinguish between parse and type errors, cyclic imports, and packages whose source files could not be found
         val notFoundErr = errs.collectFirst { case e: NotFoundError => e }
         // alternativeErr is a function to compute the message only when needed
-        val alternativeErr = () => context.getImportCycle(importedPkg.decl.pkg) match {
-          case Some(cycle) => message(importedPkg.decl, s"Package '${importedPkg.decl.pkg}' is part of this import cycle: ${cycle.mkString("[", ", ", "]")}")
-          case _ => message(importedPkg.decl, s"Package '${importedPkg.decl.pkg}' contains errors")
+        val alternativeErr = () => context.getImportCycle(importedPkg.pkg) match {
+          case Some(cycle) => message(importedPkg, s"Package '${importedPkg.pkg}' is part of this import cycle: ${cycle.mkString("[", ", ", "]")}")
+          case _ => message(importedPkg, s"Package '${importedPkg.pkg}' contains errors")
         }
-        notFoundErr.map(e => message(importedPkg.decl, e.message))
+        notFoundErr.map(e => message(importedPkg, e.message))
           .getOrElse(alternativeErr())
->>>>>>> cf1bb2c5
       }
 
       // check if package was already parsed, otherwise do parsing and type checking:
-      val cachedInfo = context.getTypeInfo(importedPkg.decl.pkg)
+      val cachedInfo = context.getTypeInfo(importedPkg.pkg)
       cachedInfo.getOrElse(parseAndTypeCheck(importedPkg)).left.map(createImportError)
     }
 
