--- conflicted
+++ resolved
@@ -4,11 +4,7 @@
 import viper.gobra.ast.frontend._
 import viper.gobra.frontend.info.base.SymbolTable
 import viper.gobra.frontend.info.base.SymbolTable.{GhostTypeMember, MPredicateImpl, MPredicateSpec}
-<<<<<<< HEAD
-import viper.gobra.frontend.info.base.Type.{FunctionT, PredicateInstance, Type, BooleanT}
-=======
-import viper.gobra.frontend.info.base.Type.{AssertionT, FunctionT, Type}
->>>>>>> 155d34fd
+import viper.gobra.frontend.info.base.Type.{AssertionT, FunctionT, Type, BooleanT}
 import viper.gobra.frontend.info.implementation.TypeInfoImpl
 import viper.gobra.frontend.info.implementation.typing.BaseTyping
 
@@ -27,15 +23,9 @@
   }
 
   private[typing] def ghostMemberType(typeMember: GhostTypeMember): Type = typeMember match {
-<<<<<<< HEAD
-    case MPredicateImpl(decl) => FunctionT(decl.args map miscType, PredicateInstance)
-    case MPredicateSpec(decl) => FunctionT(decl.args map miscType, PredicateInstance)
-    case _: SymbolTable.GhostStructMember => ???
-=======
     case MPredicateImpl(decl) => FunctionT(decl.args map miscType, AssertionT)
     case MPredicateSpec(decl) => FunctionT(decl.args map miscType, AssertionT)
     case member: SymbolTable.GhostStructMember => ???
->>>>>>> 155d34fd
   }
 
   implicit lazy val wellDefSpec: WellDefinedness[PSpecification] = createWellDef {
