// This Source Code Form is subject to the terms of the Mozilla Public
// License, v. 2.0. If a copy of the MPL was not distributed with this
// file, You can obtain one at http://mozilla.org/MPL/2.0/.
//
// Copyright (c) 2011-2020 ETH Zurich.

package viper.gobra.frontend

import java.io.File
import java.nio.file.{Files, Path, Paths}
import ch.qos.logback.classic.{Level, Logger}
import com.typesafe.scalalogging.StrictLogging
import org.bitbucket.inkytonik.kiama.util.Messaging.{Messages, message, noMessages}
import org.bitbucket.inkytonik.kiama.util.{FileSource, Source}
import org.rogach.scallop.{ScallopConf, ScallopOption, listArgConverter, singleArgConverter}
import org.slf4j.LoggerFactory
import viper.gobra.backend.{ViperBackend, ViperBackends}
import viper.gobra.GoVerifier
import viper.gobra.frontend.PackageResolver.RegularImport
import viper.gobra.reporting.{FileWriterReporter, GobraReporter, StdIOReporter}
import viper.gobra.util.{TypeBounds, Violation}
import viper.silver.ast.SourcePosition

object LoggerDefaults {
  val DefaultLevel: Level = Level.INFO
}
case class Config(
                 inputs: Vector[Source],
                 moduleName: String = "",
                 includeDirs: Vector[Path] = Vector(),
                 reporter: GobraReporter = StdIOReporter(),
                 backend: ViperBackend = ViperBackends.SiliconBackend,
<<<<<<< HEAD
                 isolate: Option[Vector[SourcePosition]] = None,
                 choppingUpperBound: Int = 1,
                 // backendConfig is used for the ViperServer
                 backendConfig: ViperVerifierConfig = ViperVerifierConfig.EmptyConfig,
=======
>>>>>>> b240500a
                 z3Exe: Option[String] = None,
                 boogieExe: Option[String] = None,
                 logLevel: Level = LoggerDefaults.DefaultLevel,
                 cacheFile: Option[String] = None,
                 shouldParse: Boolean = true,
                 shouldTypeCheck: Boolean = true,
                 shouldDesugar: Boolean = true,
                 shouldViperEncode: Boolean = true,
                 checkOverflows: Boolean = false,
                 checkConsistency: Boolean = false,
                 shouldVerify: Boolean = true,
                 shouldChop: Boolean = false,
                 // The go language specification states that int and uint variables can have either 32bit or 64, as long
                 // as they have the same size. This flag allows users to pick the size of int's and uints's: 32 if true,
                 // 64 bit otherwise.
                 int32bit: Boolean = false,
                 // the following option is currently not controllable via CLI as it is meaningless without a constantly
                 // running JVM. It is targeted in particular to Gobra Server and Gobra IDE
                 cacheParser: Boolean = false
            ) {

  def merge(other: Config): Config = {
    // this config takes precedence over other config
    Config(
      inputs = (inputs ++ other.inputs).distinct,
      moduleName = moduleName,
      includeDirs = (includeDirs ++ other.includeDirs).distinct,
      reporter = reporter,
      backend = backend,
      isolate = (isolate, other.isolate) match {
        case (None, r) => r
        case (l, None) => l
        case (Some(l), Some(r)) => Some((l ++ r).distinct)
      },
      z3Exe = z3Exe orElse other.z3Exe,
      boogieExe = boogieExe orElse other.boogieExe,
      logLevel = if (logLevel.isGreaterOrEqual(other.logLevel)) other.logLevel else logLevel, // take minimum
      // TODO merge strategy for following properties is unclear (maybe AND or OR)
      cacheFile = cacheFile orElse other.cacheFile,
      shouldParse = shouldParse,
      shouldTypeCheck = shouldTypeCheck,
      shouldDesugar = shouldDesugar,
      shouldViperEncode = shouldViperEncode,
      checkOverflows = checkOverflows || other.checkOverflows,
      shouldVerify = shouldVerify,
      int32bit = int32bit || other.int32bit
    )
  }

  lazy val typeBounds: TypeBounds =
    if (int32bit) {
      TypeBounds()
    } else {
      TypeBounds(Int = TypeBounds.IntWith64Bit, UInt = TypeBounds.UIntWith64Bit)
    }
}

class ScallopGobraConfig(arguments: Seq[String], isInputOptional: Boolean = false, skipIncludeDirChecks: Boolean = false)
    extends ScallopConf(arguments)
    with StrictLogging {

  /**
    * Prologue
    */

  version(
    s"""
       | ${GoVerifier.name} ${GoVerifier.copyright}
       |   version ${GoVerifier.version}
     """.stripMargin
  )

  banner(
    s""" Usage: ${GoVerifier.name} -i <input-files or a single package name> [OPTIONS]
       |
       | Options:
       |""".stripMargin
  )

  /**
    * Command-line options
    */
  val input: ScallopOption[List[String]] = opt[List[String]](
    name = "input",
    descr = "List of Gobra programs or a single package name to verify"
  )

  val module: ScallopOption[String] = opt[String](
    name = "module",
    descr = "Name of current module that should be used for resolving imports",
    default = Some("")
  )

  val include: ScallopOption[List[File]] = opt[List[File]](
    name = "include",
    short = 'I',
    descr = "Uses the provided directories to perform package-related lookups before falling back to $GOPATH",
    default = Some(List())
  )(listArgConverter(dir => new File(dir)))

  val backend: ScallopOption[ViperBackend] = opt[ViperBackend](
    name = "backend",
    descr = "Specifies the used Viper backend, one of VSWITHSILICON, VSWITHCARBON, SILICON, CARBON (default: SILICON)",
    default = Some(ViperBackends.SiliconBackend),
    noshort = true
  )(singleArgConverter({
    case "SILICON" => ViperBackends.SiliconBackend
    case "CARBON" => ViperBackends.CarbonBackend
    case "VSWITHSILICON" => ViperBackends.ViperServerWithSilicon()
    case "VSWITHCARBON" => ViperBackends.ViperServerWithCarbon()
    case _ => ViperBackends.SiliconBackend
  }))

  val debug: ScallopOption[Boolean] = toggle(
    name = "debug",
    descrYes = "Output additional debug information",
    default = Some(false)
  )

  val logLevel: ScallopOption[Level] = opt[Level](
    name = "logLevel",
    descr =
      "One of the log levels ALL, TRACE, DEBUG, INFO, WARN, ERROR, OFF (default: OFF)",
    default = Some(if (debug()) Level.DEBUG else LoggerDefaults.DefaultLevel),
    noshort = true
  )(singleArgConverter(arg => Level.toLevel(arg.toUpperCase)))

  val eraseGhost: ScallopOption[Boolean] = toggle(
    name = "eraseGhost",
    descrYes = "Print the input program without ghost code",
    default = Some(false),
    noshort = true
  )

  val goify: ScallopOption[Boolean] = toggle(
    name = "goify",
    descrYes = "Print the input program with the ghost code commented out",
    default = Some(false),
    noshort = true
  )

  val unparse: ScallopOption[Boolean] = toggle(
    name = "unparse",
    descrYes = "Print the parsed program",
    default = Some(debug()),
    noshort = true
  )

  val printInternal: ScallopOption[Boolean] = toggle(
    name = "printInternal",
    descrYes = "Print the internal program representation",
    default = Some(debug()),
    noshort = true
  )

  val printVpr: ScallopOption[Boolean] = toggle(
    name = "printVpr",
    descrYes = "Print the encoded Viper program",
    default = Some(debug()),
    noshort = true
  )

  val parseOnly: ScallopOption[Boolean] = toggle(
    name = "parseOnly",
    descrYes = "Perform only the parsing step",
    default = Some(false),
    noshort = true
  )

  val chopUpperBound: ScallopOption[Int] = opt[Int](
    name = "chop",
    descr = "Number of parts the generated verification condition is split into (at most)",
    default = Some(1),
    noshort = true
  )

  val z3Exe: ScallopOption[String] = opt[String](
    name = "z3Exe",
    descr = "The Z3 executable",
    default = None,
    noshort = true
  )

  val boogieExe: ScallopOption[String] = opt[String](
    name = "boogieExe",
    descr = "The Boogie executable",
    default = None,
    noshort = true
  )

  val checkOverflows: ScallopOption[Boolean] = toggle(
    name = "overflow",
    descrYes = "Find expressions that may lead to integer overflow",
    default = Some(false),
    noshort = false
  )

  val cacheFile: ScallopOption[String] = opt[String](
    name = "cacheFile",
    descr = "Cache file to be used by Viper Server",
    default = None,
    noshort = true
  )

  val int32Bit: ScallopOption[Boolean] = toggle(
    name = "int32",
    descrYes = "Run with 32-bit sized integers",
    default = Some(false),
    noshort = false
  )


  /**
    * Exception handling
    */
  /**
    * Epilogue
    */

  /** Argument Dependencies */
  if (!isInputOptional) {
    requireAtLeastOne(input)
  }




  /** File Validation */
  def validateInput(inputOption: ScallopOption[List[String]],
                    moduleOption: ScallopOption[String],
                    includeOption: ScallopOption[List[File]]): Unit = validateOpt(inputOption, includeOption) { (inputOpt, includeOpt) =>

    def checkConversion(input: List[String], moduleName: String, includeDirs: Vector[Path]): Either[String, Vector[Path]] = {
      def validateSources(sources: Vector[Source]): Either[Messages, Vector[Path]] = {
        val (remainingSources, paths) = sources.partitionMap {
          case FileSource(name, _) => Right(Paths.get(name))
          case s => Left(s)
        }
        if (remainingSources.isEmpty) Right(paths)
        else Left(message(remainingSources, s"Expected file sources but got ${remainingSources}"))
      }

      val inputValidationMsgs = InputConverter.validate(input)
      val paths = for {
        _ <- if (inputValidationMsgs.isEmpty) Right(()) else Left(inputValidationMsgs)
        sources = InputConverter.convert(input, moduleName, includeDirs)
        paths <- validateSources(sources)
      } yield paths

      paths.left.map(msgs => s"The following errors have occurred: ${msgs.map(_.label).mkString(",")}")
    }

    def atLeastOneFile(files: Vector[Path]): Either[String, Unit] = {
      if (files.nonEmpty || isInputOptional) Right(()) else Left(s"Package resolution has not found any files for verification - are you using '.${PackageResolver.gobraExtension}' or '.${PackageResolver.goExtension}' as file extension?")
    }

    def filesExist(files: Vector[Path]): Either[String, Unit] = {
      val notExisting = files.filterNot(Files.exists(_))
      if (notExisting.isEmpty) Right(()) else Left(s"Files '${notExisting.mkString(",")}' do not exist")
    }

    def filesAreFiles(files: Vector[Path]): Either[String, Unit] = {
      val notFiles = files.filterNot(Files.isRegularFile(_))
      if (notFiles.isEmpty) Right(()) else Left(s"Files '${notFiles.mkString(",")}' are not files")
    }

    def filesAreReadable(files: Vector[Path]): Either[String, Unit] = {
      val notReadable = files.filterNot(Files.isReadable)
      if (notReadable.isEmpty) Right(()) else Left(s"Files '${notReadable.mkString(",")}' are not readable")
    }

    // perform the following checks:
    // - validate fileOpt using includeOpt
    // - convert fileOpt using includeOpt
    //  - result should be non-empty, exist, be files and be readable
    val input: List[String] = inputOpt.getOrElse(List())
    for {
      convertedFiles <- checkConversion(input, moduleOption.getOrElse(""), includeOpt.map(_.map(_.toPath).toVector).getOrElse(Vector()))
      _ <- atLeastOneFile(convertedFiles)
      _ <- filesExist(convertedFiles)
      _ <- filesAreFiles(convertedFiles)
      _ <- filesAreReadable(convertedFiles)
    } yield ()
  }

  if (!skipIncludeDirChecks) {
    validateFilesExist(include)
    validateFilesIsDirectory(include)
  }

  val cutInputWithIdxs: ScallopOption[List[(String, List[Int])]] = input.map(_.map{ arg =>
    val pattern = """(.*)@(\d+(?:,\d+)*)""".r
    arg match {
      case pattern(prefix, idxs) =>
        (prefix, idxs.split(',').toList.map(_.toInt))

      case _ => (arg, List.empty[Int])
    }
  })
  val cutInput: ScallopOption[List[String]] = cutInputWithIdxs.map(_.map(_._1))

  validateInput(cutInput, module, include)

  // cache file should only be usable when using viper server
  validateOpt (backend, cacheFile) {
    case (Some(_: ViperBackends.ViperServerWithSilicon), Some(_)) => Right(())
    case (Some(_: ViperBackends.ViperServerWithCarbon), Some(_)) => Right(())
    case (_, None) => Right(())
    case (_, Some(_)) => Left("Cache file can only be specified when the backend uses Viper Server")
  }

  verify()

  lazy val includeDirs: Vector[Path] = include.toOption.map(_.map(_.toPath).toVector).getOrElse(Vector())
  lazy val inputs: Vector[Source] = InputConverter.convert(cutInput.toOption.getOrElse(List()), module.getOrElse(""), includeDirs)
  lazy val isolated: Option[Vector[SourcePosition]] =
    InputConverter.isolatedPosition(cutInputWithIdxs.toOption) match {
      case Nil => None
      case positions => Some(positions.toVector)
    }

  /** set log level */

  LoggerFactory.getLogger(GoVerifier.rootLogger)
    .asInstanceOf[Logger]
    .setLevel(logLevel())

  def shouldParse: Boolean = true
  def shouldTypeCheck: Boolean = !parseOnly.getOrElse(true)
  def shouldDesugar: Boolean = shouldTypeCheck
  def shouldViperEncode: Boolean = shouldDesugar
  def shouldVerify: Boolean = shouldViperEncode
  def shouldChop: Boolean = chopUpperBound.toOption.exists(_ > 1) || isolated.exists(_.nonEmpty)

  private object InputConverter {

    def validate(input: List[String]): Messages = {
      val files = input map isGoFilePath
      files.partition(_.isLeft) match {
        case (pkgs,  files) if pkgs.length == 1 && files.isEmpty => noMessages
        case (pkgs, files) if pkgs.isEmpty && files.nonEmpty => noMessages
        // error states:
        case (pkgs,  files) if pkgs.length > 1 && files.isEmpty =>
          message(pkgs, s"multiple package names provided: '${concatLeft(pkgs, ",")}'")
        case (pkgs, files) if pkgs.nonEmpty && files.nonEmpty =>
          message(pkgs, s"specific input files and one or more package names were simultaneously provided (files: '${concatRight(files, ",")}'; package names: '${concatLeft(pkgs, ",")}')")
        case _ if isInputOptional => noMessages
        case (pkgs, files) if pkgs.isEmpty && files.isEmpty => message(null, s"no input specified")
        case c => Violation.violation(s"This case should be unreachable, but got $c")
      }
    }

    def convert(input: List[String], moduleName: String, includeDirs: Vector[Path]): Vector[Source] = {
      val res = for {
        i <- identifyInput(input).toRight("invalid input")
        sources <- i match {
          case Right(filePaths) => Right(filePaths.map(f => FileSource(f.toString)))
          case Left(_) => PackageResolver.resolveSources(RegularImport(""), moduleName, includeDirs)
        }
      } yield sources
      assert(isInputOptional || res.isRight, s"validate function did not catch this problem: '${res.swap.getOrElse(None)}'")
      res.getOrElse(Vector())
    }

    /**
      * Checks whether string ends in ".<ext>" where <ext> corresponds to the extension defined in InputConverter
      * @return Right with the string converted to a File if the condition is met, otherwise Left containing `input`
      */
    private def isGoFilePath(input: String): Either[String, File] = input match {
      case PackageResolver.inputFileRegex(filename) => Right(new File(filename))
      case pkgName => Left(pkgName)
    }

    private def concatLeft(p: List[Either[String, File]], sep: String): String = {
      (for(Left(pkg) <- p.toVector) yield pkg).mkString(sep)
    }

    private def concatRight(p: List[Either[String, File]], sep: String): String = {
      (for(Right(f) <- p.toVector) yield f).mkString(sep)
    }

    /**
      * Decides whether the provided input strings should be interpreted as a single package name (Left) or
      * a vector of file paths (Right). If a mix is provided None is returned.
      */
    def identifyInput(input: List[String]): Option[Either[String, Vector[Path]]] = {
      val files = input map isGoFilePath
      files.partition(_.isLeft) match {
        case (pkgs,  files) if pkgs.length == 1 && files.isEmpty => pkgs.head.swap.map(Left(_)).toOption
        case (pkgs, files) if pkgs.isEmpty && files.nonEmpty => Some(Right(for(Right(s) <- files.toVector) yield s.toPath))
        case _ => None
      }
    }

    def isolatedPosition(cutInputWithIdxs: Option[List[(String, List[Int])]]): List[SourcePosition] = {
      cutInputWithIdxs.map(_.flatMap { case (input, idxs) =>
        isGoFilePath(input) match { // only go files can have a position
          case Right(file) => idxs.map(idx => SourcePosition(file.toPath, idx, 0))
          case _ => List.empty
        }
      }).getOrElse(List.empty)
    }
  }

  lazy val config: Config = Config(
    inputs = inputs,
    moduleName = module(),
    includeDirs = includeDirs,
    reporter = FileWriterReporter(
      unparse = unparse(),
      eraseGhost = eraseGhost(),
      goify = goify(),
      debug = debug(),
      printInternal = printInternal(),
      printVpr = printVpr()),
    backend = backend(),
    isolate = isolated,
    choppingUpperBound = chopUpperBound(),
    z3Exe = z3Exe.toOption,
    boogieExe = boogieExe.toOption,
    logLevel = logLevel(),
    cacheFile = cacheFile.toOption,
    shouldParse = shouldParse,
    shouldTypeCheck = shouldTypeCheck,
    shouldDesugar = shouldDesugar,
    shouldViperEncode = shouldViperEncode,
    checkOverflows = checkOverflows(),
    int32bit = int32Bit(),
    shouldVerify = shouldVerify,
    shouldChop = shouldChop
  )
}<|MERGE_RESOLUTION|>--- conflicted
+++ resolved
@@ -30,13 +30,8 @@
                  includeDirs: Vector[Path] = Vector(),
                  reporter: GobraReporter = StdIOReporter(),
                  backend: ViperBackend = ViperBackends.SiliconBackend,
-<<<<<<< HEAD
                  isolate: Option[Vector[SourcePosition]] = None,
                  choppingUpperBound: Int = 1,
-                 // backendConfig is used for the ViperServer
-                 backendConfig: ViperVerifierConfig = ViperVerifierConfig.EmptyConfig,
-=======
->>>>>>> b240500a
                  z3Exe: Option[String] = None,
                  boogieExe: Option[String] = None,
                  logLevel: Level = LoggerDefaults.DefaultLevel,
