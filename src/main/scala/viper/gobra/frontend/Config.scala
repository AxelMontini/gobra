// This Source Code Form is subject to the terms of the Mozilla Public
// License, v. 2.0. If a copy of the MPL was not distributed with this
// file, You can obtain one at http://mozilla.org/MPL/2.0/.
//
// Copyright (c) 2011-2020 ETH Zurich.

package viper.gobra.frontend

import java.io.File
import java.nio.file.Path
import ch.qos.logback.classic.Level
import com.typesafe.scalalogging.StrictLogging
import org.bitbucket.inkytonik.kiama.util.{FileSource, Source}
import org.rogach.scallop.{ScallopConf, ScallopOption, singleArgConverter}
import viper.gobra.backend.{ViperBackend, ViperBackends}
import viper.gobra.GoVerifier
import viper.gobra.frontend.PackageResolver.FileResource
import viper.gobra.frontend.Source.getPackageInfo
import viper.gobra.frontend.TaskManagerMode.{Lazy, Parallel, Sequential, TaskManagerMode}
import viper.gobra.reporting.{FileWriterReporter, GobraReporter, StdIOReporter}
import viper.gobra.util.{TypeBounds, Violation}
import viper.silver.ast.SourcePosition

import scala.concurrent.duration.Duration
import scala.util.matching.Regex

object LoggerDefaults {
  val DefaultLevel: Level = Level.INFO
}

object ConfigDefaults {
  lazy val DefaultModuleName: String = ""
  lazy val DefaultProjectRoot: File = new File("").getAbsoluteFile // current working directory
  lazy val DefaultIncludePackages: List[String] = List.empty
  lazy val DefaultExcludePackages: List[String] = List.empty
  lazy val DefaultIncludeDirs: List[File] = List.empty
  lazy val DefaultReporter: GobraReporter = StdIOReporter()
  lazy val DefaultBackend: ViperBackend = ViperBackends.SiliconBackend
  lazy val DefaultIsolate: List[(Path, List[Int])] = List.empty
  lazy val DefaultChoppingUpperBound: Int = 1
  lazy val DefaultPackageTimeout: Duration = Duration.Inf
  lazy val DefaultZ3Exe: Option[String] = None
  lazy val DefaultBoogieExe: Option[String] = None
  lazy val DefaultLogLevel: Level = LoggerDefaults.DefaultLevel
  lazy val DefaultCacheFile: Option[File] = None
  lazy val DefaultParseOnly: Boolean = false
  lazy val DefaultStopAfterEncoding: Boolean = false
  lazy val DefaultCheckOverflows: Boolean = false
  lazy val DefaultCheckConsistency: Boolean = false
  lazy val DefaultShouldChop: Boolean = false
  // The go language specification states that int and uint variables can have either 32bit or 64, as long
  // as they have the same size. This flag allows users to pick the size of int's and uints's: 32 if true,
  // 64 bit otherwise.
  lazy val DefaultInt32bit: Boolean = false
  // the following option is currently not controllable via CLI as it is meaningless without a constantly
  // running JVM. It is targeted in particular to Gobra Server and Gobra IDE
  lazy val DefaultCacheParserAndTypeChecker: Boolean = false
  // this option introduces a mode where Gobra only considers files with a specific annotation ("// +gobra").
  // this is useful when verifying large packages where some files might use some unsupported feature of Gobra,
  // or when the goal is to gradually verify part of a package without having to provide an explicit list of the files
  // to verify.
  lazy val DefaultOnlyFilesWithHeader: Boolean = false
  lazy val DefaultGobraDirectory: Path = Path.of(".gobra")
  lazy val DefaultTaskName: String = "gobra-task"
  lazy val DefaultAssumeInjectivityOnInhale: Boolean = true
  lazy val DefaultParallelizeBranches: Boolean = false
  lazy val DefaultConditionalizePermissions: Boolean = false
  lazy val DefaultMCEMode: MCE.Mode = MCE.Enabled
  lazy val DefaultEnableLazyImports: Boolean = false
  lazy val DefaultNoVerify: Boolean = false
  lazy val DefaultNoStreamErrors: Boolean = false
  lazy val DefaultParseAndTypeCheckMode: TaskManagerMode = TaskManagerMode.Parallel
}

// More-complete exhale modes
object MCE {
  sealed trait Mode
  object Disabled extends Mode
  // When running in `OnDemand`, mce will only be enabled when silicon retries a query.
  // More information can be found in https://github.com/viperproject/silicon/pull/682.
  object OnDemand extends Mode
  object Enabled extends Mode
}

case class Config(
                   gobraDirectory: Path = ConfigDefaults.DefaultGobraDirectory,
                   // Used as an identifier of a verification task, ideally it shouldn't change between verifications
                   // because it is used as a caching key. Additionally it should be unique when using the StatsCollector
                   taskName: String = ConfigDefaults.DefaultTaskName,
                   // Contains a mapping of packages to all input sources for that package
                   packageInfoInputMap: Map[PackageInfo, Vector[Source]] = Map.empty,
                   moduleName: String = ConfigDefaults.DefaultModuleName,
                   includeDirs: Vector[Path] = ConfigDefaults.DefaultIncludeDirs.map(_.toPath).toVector,
                   projectRoot: Path = ConfigDefaults.DefaultProjectRoot.toPath,
                   reporter: GobraReporter = ConfigDefaults.DefaultReporter,
                   backend: ViperBackend = ConfigDefaults.DefaultBackend,
                   isolate: Option[Vector[SourcePosition]] = None,
                   choppingUpperBound: Int = ConfigDefaults.DefaultChoppingUpperBound,
                   packageTimeout: Duration = ConfigDefaults.DefaultPackageTimeout,
                   z3Exe: Option[String] = ConfigDefaults.DefaultZ3Exe,
                   boogieExe: Option[String] = ConfigDefaults.DefaultBoogieExe,
                   logLevel: Level = ConfigDefaults.DefaultLogLevel,
                   cacheFile: Option[Path] = ConfigDefaults.DefaultCacheFile.map(_.toPath),
                   shouldParse: Boolean = true,
                   shouldTypeCheck: Boolean = true,
                   shouldDesugar: Boolean = true,
                   shouldViperEncode: Boolean = true,
                   checkOverflows: Boolean = ConfigDefaults.DefaultCheckOverflows,
                   checkConsistency: Boolean = ConfigDefaults.DefaultCheckConsistency,
                   shouldVerify: Boolean = true,
                   shouldChop: Boolean = ConfigDefaults.DefaultShouldChop,
                   // The go language specification states that int and uint variables can have either 32bit or 64, as long
                   // as they have the same size. This flag allows users to pick the size of int's and uints's: 32 if true,
                   // 64 bit otherwise.
                   int32bit: Boolean = ConfigDefaults.DefaultInt32bit,
                   // the following option is currently not controllable via CLI as it is meaningless without a constantly
                   // running JVM. It is targeted in particular to Gobra Server and Gobra IDE
                   cacheParserAndTypeChecker: Boolean = ConfigDefaults.DefaultCacheParserAndTypeChecker,
                   // this option introduces a mode where Gobra only considers files with a specific annotation ("// +gobra").
                   // this is useful when verifying large packages where some files might use some unsupported feature of Gobra,
                   // or when the goal is to gradually verify part of a package without having to provide an explicit list of the files
                   // to verify.
                   onlyFilesWithHeader: Boolean = ConfigDefaults.DefaultOnlyFilesWithHeader,
                   // if enabled, Gobra assumes injectivity on inhale, as done by Viper versions before 2022.2.
                   assumeInjectivityOnInhale: Boolean = ConfigDefaults.DefaultAssumeInjectivityOnInhale,
                   // if enabled, and if the chosen backend is either SILICON or VSWITHSILICON,
                   // branches will be verified in parallel
                   parallelizeBranches: Boolean = ConfigDefaults.DefaultParallelizeBranches,
                   conditionalizePermissions: Boolean = ConfigDefaults.DefaultConditionalizePermissions,
                   mceMode: MCE.Mode = ConfigDefaults.DefaultMCEMode,
                   enableLazyImports: Boolean = ConfigDefaults.DefaultEnableLazyImports,
                   noVerify: Boolean = ConfigDefaults.DefaultNoVerify,
                   noStreamErrors: Boolean = ConfigDefaults.DefaultNoStreamErrors,
<<<<<<< HEAD
                   parseAndTypeCheckMode: TaskManagerMode = ConfigDefaults.DefaultParseAndTypeCheckMode,
=======
>>>>>>> 4393ad0c
) {

  def merge(other: Config): Config = {
    // this config takes precedence over other config
    val newInputs: Map[PackageInfo, Vector[Source]] = {
      val keys = packageInfoInputMap.keys ++ other.packageInfoInputMap.keys
      keys.map(k => k -> (packageInfoInputMap.getOrElse(k, Vector()) ++ other.packageInfoInputMap.getOrElse(k, Vector())).distinct).toMap
    }

    Config(
      moduleName = moduleName,
      taskName = taskName,
      gobraDirectory = gobraDirectory,
      packageInfoInputMap = newInputs,
      projectRoot = projectRoot,
      includeDirs = (includeDirs ++ other.includeDirs).distinct,
      reporter = reporter,
      backend = backend,
      isolate = (isolate, other.isolate) match {
        case (None, r) => r
        case (l, None) => l
        case (Some(l), Some(r)) => Some((l ++ r).distinct)
      },
      packageTimeout = if(packageTimeout < other.packageTimeout) packageTimeout else other.packageTimeout, // take minimum
      z3Exe = z3Exe orElse other.z3Exe,
      boogieExe = boogieExe orElse other.boogieExe,
      logLevel = if (logLevel.isGreaterOrEqual(other.logLevel)) other.logLevel else logLevel, // take minimum
      // TODO merge strategy for following properties is unclear (maybe AND or OR)
      cacheFile = cacheFile orElse other.cacheFile,
      shouldParse = shouldParse,
      shouldTypeCheck = shouldTypeCheck,
      shouldDesugar = shouldDesugar,
      shouldViperEncode = shouldViperEncode,
      checkOverflows = checkOverflows || other.checkOverflows,
      shouldVerify = shouldVerify,
      int32bit = int32bit || other.int32bit,
      checkConsistency = checkConsistency || other.checkConsistency,
      cacheParserAndTypeChecker = cacheParserAndTypeChecker || other.cacheParserAndTypeChecker,
      onlyFilesWithHeader = onlyFilesWithHeader || other.onlyFilesWithHeader,
      assumeInjectivityOnInhale = assumeInjectivityOnInhale || other.assumeInjectivityOnInhale,
      parallelizeBranches = parallelizeBranches,
      conditionalizePermissions = conditionalizePermissions,
      mceMode = mceMode,
      enableLazyImports = enableLazyImports || other.enableLazyImports,
      noVerify = noVerify || other.noVerify,
      noStreamErrors = noStreamErrors || other.noStreamErrors,
      parseAndTypeCheckMode = parseAndTypeCheckMode
    )
  }

  lazy val typeBounds: TypeBounds =
    if (int32bit) {
      TypeBounds()
    } else {
      TypeBounds(Int = TypeBounds.IntWith64Bit, UInt = TypeBounds.UIntWith64Bit)
    }
}

object Config {
  // the header signals that a file should be considered when running on "header-only" mode
  val header: Regex = """\/\/\s*\+gobra""".r
  val prettyPrintedHeader = "// +gobra"
  require(header.matches(prettyPrintedHeader))
  def sourceHasHeader(s: Source): Boolean = header.findFirstIn(s.content).nonEmpty

  val enableLazyImportOptionName = "enableLazyImport"
  val enableLazyImportOptionPrettyPrinted = s"--$enableLazyImportOptionName"
}

// have a look at `Config` to see an inline description of some of these parameters
case class BaseConfig(gobraDirectory: Path = ConfigDefaults.DefaultGobraDirectory,
                      moduleName: String = ConfigDefaults.DefaultModuleName,
                      includeDirs: Vector[Path] = ConfigDefaults.DefaultIncludeDirs.map(_.toPath).toVector,
                      reporter: GobraReporter = ConfigDefaults.DefaultReporter,
                      backend: ViperBackend = ConfigDefaults.DefaultBackend,
                      // list of pairs of file and line numbers. Indicates which lines of files should be isolated.
                      isolate: List[(Path, List[Int])] = ConfigDefaults.DefaultIsolate,
                      choppingUpperBound: Int = ConfigDefaults.DefaultChoppingUpperBound,
                      packageTimeout: Duration = ConfigDefaults.DefaultPackageTimeout,
                      z3Exe: Option[String] = ConfigDefaults.DefaultZ3Exe,
                      boogieExe: Option[String] = ConfigDefaults.DefaultBoogieExe,
                      logLevel: Level = ConfigDefaults.DefaultLogLevel,
                      cacheFile: Option[Path] = ConfigDefaults.DefaultCacheFile.map(_.toPath),
                      shouldParseOnly: Boolean = ConfigDefaults.DefaultParseOnly,
                      stopAfterEncoding: Boolean = ConfigDefaults.DefaultStopAfterEncoding,
                      checkOverflows: Boolean = ConfigDefaults.DefaultCheckOverflows,
                      checkConsistency: Boolean = ConfigDefaults.DefaultCheckConsistency,
                      int32bit: Boolean = ConfigDefaults.DefaultInt32bit,
                      cacheParserAndTypeChecker: Boolean = ConfigDefaults.DefaultCacheParserAndTypeChecker,
                      onlyFilesWithHeader: Boolean = ConfigDefaults.DefaultOnlyFilesWithHeader,
                      assumeInjectivityOnInhale: Boolean = ConfigDefaults.DefaultAssumeInjectivityOnInhale,
                      parallelizeBranches: Boolean = ConfigDefaults.DefaultParallelizeBranches,
                      conditionalizePermissions: Boolean = ConfigDefaults.DefaultConditionalizePermissions,
                      mceMode: MCE.Mode = ConfigDefaults.DefaultMCEMode,
                      enableLazyImports: Boolean = ConfigDefaults.DefaultEnableLazyImports,
                      noVerify: Boolean = ConfigDefaults.DefaultNoVerify,
                      noStreamErrors: Boolean = ConfigDefaults.DefaultNoStreamErrors,
                      parseAndTypeCheckMode: TaskManagerMode = ConfigDefaults.DefaultParseAndTypeCheckMode,
                     ) {
  def shouldParse: Boolean = true
  def shouldTypeCheck: Boolean = !shouldParseOnly
  def shouldDesugar: Boolean = shouldTypeCheck
  def shouldViperEncode: Boolean = shouldDesugar
  def shouldVerify: Boolean = shouldViperEncode && !stopAfterEncoding
  def shouldChop: Boolean = choppingUpperBound > 1 || isolated.exists(_.nonEmpty)
  lazy val isolated: Option[Vector[SourcePosition]] = {
    val positions = isolate.flatMap{ case (path, idxs) => idxs.map(idx => SourcePosition(path, idx, 0)) }
    // if there are zero positions, no member should be isolated as verifying the empty program is uninteresting.
    positions match {
      case Nil => None
      case _ => Some(positions.toVector)
    }
  }
}

trait RawConfig {
  /** converts a RawConfig to an actual `Config` for Gobra. Returns Left with an error message if validation fails. */
  def config: Either[String, Config]
  protected def baseConfig: BaseConfig

  protected def createConfig(packageInfoInputMap: Map[PackageInfo, Vector[Source]]): Config = Config(
    gobraDirectory = baseConfig.gobraDirectory,
    packageInfoInputMap = packageInfoInputMap,
    moduleName = baseConfig.moduleName,
    includeDirs = baseConfig.includeDirs,
    reporter = baseConfig.reporter,
    backend = baseConfig.backend,
    isolate = baseConfig.isolated,
    choppingUpperBound = baseConfig.choppingUpperBound,
    packageTimeout = baseConfig.packageTimeout,
    z3Exe = baseConfig.z3Exe,
    boogieExe = baseConfig.boogieExe,
    logLevel = baseConfig.logLevel,
    cacheFile = baseConfig.cacheFile,
    shouldParse = baseConfig.shouldParse,
    shouldTypeCheck = baseConfig.shouldTypeCheck,
    shouldDesugar = baseConfig.shouldDesugar,
    shouldViperEncode = baseConfig.shouldViperEncode,
    checkOverflows = baseConfig.checkOverflows,
    checkConsistency = baseConfig.checkConsistency,
    shouldVerify = baseConfig.shouldVerify,
    shouldChop = baseConfig.shouldChop,
    int32bit = baseConfig.int32bit,
    cacheParserAndTypeChecker = baseConfig.cacheParserAndTypeChecker,
    onlyFilesWithHeader = baseConfig.onlyFilesWithHeader,
    assumeInjectivityOnInhale = baseConfig.assumeInjectivityOnInhale,
    parallelizeBranches = baseConfig.parallelizeBranches,
    conditionalizePermissions = baseConfig.conditionalizePermissions,
    mceMode = baseConfig.mceMode,
    enableLazyImports = baseConfig.enableLazyImports,
    noVerify = baseConfig.noVerify,
    noStreamErrors = baseConfig.noStreamErrors,
    parseAndTypeCheckMode = baseConfig.parseAndTypeCheckMode,
  )
}

/**
  * Special case where we do not enforce that inputs (be it files, directories or recursive files) have to be provided.
  * This is for example used when parsing in-file configs.
  */
case class NoInputModeConfig(baseConfig: BaseConfig) extends RawConfig {
  override lazy val config: Either[String, Config] = Right(createConfig(Map.empty))
}

case class FileModeConfig(inputFiles: Vector[Path], baseConfig: BaseConfig) extends RawConfig {
  override lazy val config: Either[String, Config] = {
    val sources = inputFiles.map(path => FileSource(path.toString))
    if (sources.isEmpty) Left(s"no input files have been provided")
    else {
      // we do not check whether the provided files all belong to the same package
      // instead, we trust the programmer that she knows what she's doing.
      // If they do not belong to the same package, Gobra will report an error after parsing.
      // we simply use the first source's package info to create a single map entry:
      val packageInfoInputMap = Map(getPackageInfo(sources.head, inputFiles.head) -> sources)
      Right(createConfig(packageInfoInputMap))
    }
  }
}

trait PackageAndRecursiveModeConfig extends RawConfig {
  def getSources(directory: Path, recursive: Boolean, onlyFilesWithHeader: Boolean): Vector[Source] = {
    val inputResource = FileResource(directory)
    PackageResolver.getSourceFiles(inputResource, recursive = recursive, onlyFilesWithHeader = onlyFilesWithHeader).map { resource =>
      val source = resource.asSource()
      // we do not need the underlying resources anymore, thus close them:
      resource.close()
      source
    }
  }
}

case class PackageModeConfig(projectRoot: Path = ConfigDefaults.DefaultProjectRoot.toPath,
                             inputDirectories: Vector[Path], baseConfig: BaseConfig) extends PackageAndRecursiveModeConfig {
  override lazy val config: Either[String, Config] = {
    val (errors, mappings) = inputDirectories.map { directory =>
      val sources = getSources(directory, recursive = false, onlyFilesWithHeader = baseConfig.onlyFilesWithHeader)
      // we do not check whether the provided files all belong to the same package
      // instead, we trust the programmer that she knows what she's doing.
      // If they do not belong to the same package, Gobra will report an error after parsing.
      // we simply use the first source's package info to create a single map entry:
      if (sources.isEmpty) Left(s"no sources found in directory ${directory}")
      else Right((getPackageInfo(sources.head, projectRoot), sources))
    }.partitionMap(identity)
    if (errors.length == 1) Left(errors.head)
    else if (errors.nonEmpty) Left(s"multiple errors have been found while localizing sources: ${errors.mkString(", ")}")
    else Right(createConfig(mappings.toMap))
  }
}

case class RecursiveModeConfig(projectRoot: Path = ConfigDefaults.DefaultProjectRoot.toPath,
                               includePackages: List[String] = ConfigDefaults.DefaultIncludePackages,
                               excludePackages: List[String] = ConfigDefaults.DefaultExcludePackages,
                               baseConfig: BaseConfig) extends PackageAndRecursiveModeConfig {
  override lazy val config: Either[String, Config] = {
    val pkgMap = getSources(projectRoot, recursive = true, onlyFilesWithHeader = baseConfig.onlyFilesWithHeader)
      .groupBy(source => getPackageInfo(source, projectRoot))
      // filter packages:
      .filter { case (pkgInfo, _) => (includePackages.isEmpty || includePackages.contains(pkgInfo.name)) && !excludePackages.contains(pkgInfo.name) }
      // filter packages with zero source files:
      .filter { case (_, pkgFiles) => pkgFiles.nonEmpty }
    if (pkgMap.isEmpty) {
      Left(s"No packages have been found that should be verified")
    } else {
      Right(createConfig(pkgMap))
    }
  }
}

/**
  * This represents Gobra's CLI interface.
  * The idea is to just perform the necessary validations to convert the inputs into a `RawConfig`.
  * All other validations will be deferred and performed on `RawConfig` before converting it to the actual Gobra config.
  */
class ScallopGobraConfig(arguments: Seq[String], isInputOptional: Boolean = false, skipIncludeDirChecks: Boolean = false)
  extends ScallopConf(arguments)
    with StrictLogging {

  /**
    * Prologue
    */

  version(
    s"""
       | ${GoVerifier.name} ${GoVerifier.copyright}
       |   version ${GoVerifier.version}
     """.stripMargin
  )

  banner(
    s""" Usage: ${GoVerifier.name} -i <input-files> [OPTIONS] OR
       |  ${GoVerifier.name} -p <directory> [OPTIONS]
       |
       | Options:
       |""".stripMargin
  )

  /**
    * Command-line options
    */
  /** input is a list of strings as opposed to a list of files because line positions can optionally be provided */
  val input: ScallopOption[List[String]] = opt[List[String]](
    name = "input",
    descr = "List of files to verify. Optionally, specific members can be verified by passing their line numbers (e.g. foo.gobra@42,111 corresponds to the members in lines 42 and 111)",
    short = 'i'
  )
  /**
    * List of input files together with their specified line numbers.
    * Specified line numbers are removed from their corresponding input argument.
    */
  val cutInputWithIdxs: ScallopOption[List[(File, List[Int])]] = input.map(_.map{ arg =>
    val pattern = """(.*)@(\d+(?:,\d+)*)""".r
    arg match {
      case pattern(prefix, idxs) =>
        (new File(prefix), idxs.split(',').toList.map(_.toInt))

      case _ => (new File(arg), List.empty[Int])
    }
  })
  /** list of input files without line numbers */
  val cutInput: ScallopOption[List[File]] = cutInputWithIdxs.map(_.map(_._1))

  val directory: ScallopOption[List[File]] = opt[List[File]](
    name = "directory",
    descr = "List of directories to verify",
    short = 'p'
  )

  val recursive: ScallopOption[Boolean] = opt[Boolean](
    name = "recursive",
    descr = "Verify nested packages recursively",
    short = 'r'
  )

  val projectRoot: ScallopOption[File] = opt[File](
    name = "projectRoot",
    descr = "The root directory of the project",
    default = Some(ConfigDefaults.DefaultProjectRoot),
    noshort = true
  )

  val inclPackages: ScallopOption[List[String]] = opt[List[String]](
    name = "includePackages",
    descr = "Packages to verify. All packages found in the specified directories are verified by default.",
    default = Some(ConfigDefaults.DefaultIncludePackages),
    noshort = true
  )

  val exclPackages: ScallopOption[List[String]] = opt[List[String]](
    name = "excludePackages",
    descr = "Packages to ignore. These packages will not be verified, even if they are found in the specified directories.",
    default = Some(ConfigDefaults.DefaultExcludePackages),
    noshort = true
  )

  val gobraDirectory: ScallopOption[Path] = opt[Path](
    name = "gobraDirectory",
    descr = "Output directory for Gobra",
    default = Some(ConfigDefaults.DefaultGobraDirectory),
    short = 'g'
  )(singleArgConverter(arg => Path.of(arg)))

  val module: ScallopOption[String] = opt[String](
    name = "module",
    descr = "Name of current module that should be used for resolving imports",
    default = Some(ConfigDefaults.DefaultModuleName)
  )

  val include: ScallopOption[List[File]] = opt[List[File]](
    name = "include",
    short = 'I',
    descr = "Uses the provided directories to perform package-related lookups before falling back to $GOPATH",
    default = Some(ConfigDefaults.DefaultIncludeDirs)
  )
  lazy val includeDirs: Vector[Path] = include.toOption.map(_.map(_.toPath).toVector).getOrElse(Vector())

  val backend: ScallopOption[ViperBackend] = choice(
    choices = Seq("SILICON", "CARBON", "VSWITHSILICON", "VSWITHCARBON"),
    name = "backend",
    descr = "Specifies the used Viper backend. The default is SILICON.",
    default = Some("SILICON"),
    noshort = true
  ).map{
    case "SILICON" => ViperBackends.SiliconBackend
    case "CARBON" => ViperBackends.CarbonBackend
    case "VSWITHSILICON" => ViperBackends.ViperServerWithSilicon()
    case "VSWITHCARBON" => ViperBackends.ViperServerWithCarbon()
    case s => Violation.violation(s"Unexpected backend option $s")
  }

  val debug: ScallopOption[Boolean] = opt[Boolean](
    name = "debug",
    descr = "Output additional debug information",
    default = Some(false)
  )

  val logLevel: ScallopOption[Level] = choice(
    name = "logLevel",
    choices = Seq("ALL", "TRACE", "DEBUG", "INFO", "WARN", "ERROR", "OFF"),
    descr = "Specifies the log level. The default is OFF.",
    default = Some(if (debug()) Level.DEBUG.toString else ConfigDefaults.DefaultLogLevel.toString),
    noshort = true
  ).map{arg => Level.toLevel(arg)}

  val eraseGhost: ScallopOption[Boolean] = opt[Boolean](
    name = "eraseGhost",
    descr = "Print the input program without ghost code",
    default = Some(false),
    noshort = true
  )

  val goify: ScallopOption[Boolean] = opt[Boolean](
    name = "goify",
    descr = "Print the input program with the ghost code commented out",
    default = Some(false),
    noshort = true
  )

  val unparse: ScallopOption[Boolean] = opt[Boolean](
    name = "unparse",
    descr = "Print the parsed program",
    default = Some(debug()),
    noshort = true
  )

  val printInternal: ScallopOption[Boolean] = opt[Boolean](
    name = "printInternal",
    descr = "Print the internal program representation",
    default = Some(debug()),
    noshort = true
  )

  val printVpr: ScallopOption[Boolean] = opt[Boolean](
    name = "printVpr",
    descr = "Print the encoded Viper program",
    default = Some(debug()),
    noshort = true
  )

  val parseOnly: ScallopOption[Boolean] = opt[Boolean](
    name = "parseOnly",
    descr = "Perform only the parsing step",
    default = Some(ConfigDefaults.DefaultParseOnly),
    noshort = true
  )

  val chopUpperBound: ScallopOption[Int] = opt[Int](
    name = "chop",
    descr = "Number of parts the generated verification condition is split into (at most)",
    default = Some(ConfigDefaults.DefaultChoppingUpperBound),
    noshort = true
  )

  val packageTimeout: ScallopOption[String] = opt[String](
    name = "packageTimeout",
    descr = "Duration till the verification of a package times out",
    default = None,
    noshort = true
  )
  lazy val packageTimeoutDuration: Duration = packageTimeout.toOption match {
    case Some(d) => Duration(d)
    case _ => Duration.Inf
  }

  val z3Exe: ScallopOption[String] = opt[String](
    name = "z3Exe",
    descr = "The Z3 executable",
    default = ConfigDefaults.DefaultZ3Exe,
    noshort = true
  )

  val boogieExe: ScallopOption[String] = opt[String](
    name = "boogieExe",
    descr = "The Boogie executable",
    default = ConfigDefaults.DefaultBoogieExe,
    noshort = true
  )

  val checkOverflows: ScallopOption[Boolean] = opt[Boolean](
    name = "overflow",
    descr = "Find expressions that may lead to integer overflow",
    default = Some(ConfigDefaults.DefaultCheckOverflows),
    noshort = false
  )

  val cacheFile: ScallopOption[File] = opt[File](
    name = "cacheFile",
    descr = "Cache file to be used by Viper Server",
    default = ConfigDefaults.DefaultCacheFile,
    noshort = true
  )

  val int32Bit: ScallopOption[Boolean] = opt[Boolean](
    name = "int32",
    descr = "Run with 32-bit sized integers (the default is 64-bit ints)",
    default = Some(ConfigDefaults.DefaultInt32bit),
    noshort = false
  )

  val onlyFilesWithHeader: ScallopOption[Boolean] = opt[Boolean](
    name = "onlyFilesWithHeader",
    descr = s"When enabled, Gobra only looks at files that contain the header comment '${Config.prettyPrintedHeader}'",
    default = Some(ConfigDefaults.DefaultOnlyFilesWithHeader),
    noshort = false
  )

  val checkConsistency: ScallopOption[Boolean] = opt[Boolean](
    name = "checkConsistency",
    descr = "Perform consistency checks on the generated Viper code",
    default = Some(ConfigDefaults.DefaultCheckConsistency),
    noshort = true
  )

  val assumeInjectivityOnInhale: ScallopOption[Boolean] = toggle(
    name = "assumeInjectivityOnInhale",
    descrYes = "Assumes injectivity of the receiver expression when inhaling quantified permissions, instead of checking it, like in Viper versions previous to 2022.02 (default)",
    descrNo = "Does not assume injectivity on inhales (this will become the default in future versions)",
    default = Some(ConfigDefaults.DefaultAssumeInjectivityOnInhale),
    noshort = true
  )

  val parallelizeBranches: ScallopOption[Boolean] = opt[Boolean](
    name = "parallelizeBranches",
    descr = "Performs parallel branch verification if the chosen backend is either SILICON or VSWITHSILICON",
    default = Some(ConfigDefaults.DefaultParallelizeBranches),
    noshort = true,
  )

  val conditionalizePermissions: ScallopOption[Boolean] = opt[Boolean](
    name = "conditionalizePermissions",
    descr = "Experimental: if enabled, and if the chosen backend is either SILICON or VSWITHSILICON, silicon will try " +
      "to reduce the number of symbolic execution paths by conditionalising permission expressions. " +
      "E.g. \"b ==> acc(x.f, p)\" is rewritten to \"acc(x.f, b ? p : none)\".",
    default = Some(ConfigDefaults.DefaultConditionalizePermissions),
    short = 'c',
  )

  val mceMode: ScallopOption[MCE.Mode] = {
    val on = "on"
    val off = "off"
    val od = "od"
    choice(
      choices = Seq("on", "off", "od"),
      name = "mceMode",
      descr = s"Specifies if silicon should be run with more complete exhale enabled ($on), disabled ($off), or enabled on demand ($od).",
      default = Some(on),
      noshort = true
    ).map{
      case `on` => MCE.Enabled
      case `off` => MCE.Disabled
      case `od` => MCE.OnDemand
      case s => Violation.violation(s"Unexpected mode for more complete exhale: $s")
    }
  }

  val enableLazyImports: ScallopOption[Boolean] = opt[Boolean](
    name = Config.enableLazyImportOptionName,
    descr = s"Enforces that ${GoVerifier.name} parses depending packages only when necessary. Note that this disables certain language features such as global variables.",
    default = Some(ConfigDefaults.DefaultEnableLazyImports),
    noshort = true,
  )

  val noVerify: ScallopOption[Boolean] = opt[Boolean](
    name = "noVerify",
    descr = s"Skip the verification step performed after encoding the Gobra program into Viper.",
    default = Some(ConfigDefaults.DefaultNoVerify),
    noshort = true,
  )

  val noStreamErrors: ScallopOption[Boolean] = opt[Boolean](
    name = "noStreamErrors",
    descr = "Do not stream errors produced by Gobra but instead print them all organized by package in the end.",
    default = Some(ConfigDefaults.DefaultNoStreamErrors),
    noshort = true,
  )

  val parseAndTypeCheckMode: ScallopOption[TaskManagerMode] = choice(
    name = "parseAndTypeCheckMode",
    choices = Seq("LAZY", "SEQUENTIAL", "PARALLEL"),
    descr = "Specifies the mode in which parsing and type-checking is performed.",
    default = Some("PARALLEL"),
    noshort = true
  ).map {
    case "LAZY" => Lazy
    case "SEQUENTIAL" => Sequential
    case "PARALLEL" => Parallel
    case _ => ConfigDefaults.DefaultParseAndTypeCheckMode
  }

  /**
    * Exception handling
    */
  /**
    * Epilogue
    */

  /** Argument Dependencies */
  if (isInputOptional) {
    mutuallyExclusive(input, directory, recursive)
  } else {
    // either `input`, `directory` or `recursive` must be provided but not both.
    // this also checks that at least one file or directory is provided in the case of `input` and `directory`.
    requireOne(input, directory, recursive)
  }

  // `inclPackages` and `exclPackages` only make sense when `recursive` is specified, `projectRoot` can only be used in `directory` or `recursive` mode.
  // Thus, we restrict their use:
  conflicts(input, List(projectRoot, inclPackages, exclPackages))
  conflicts(directory, List(inclPackages, exclPackages))

  // must be lazy to guarantee that this value is computed only during the CLI options validation and not before.
  lazy val isSiliconBasedBackend = backend.toOption match {
    case Some(ViperBackends.SiliconBackend | _: ViperBackends.ViperServerWithSilicon) => true
    case _ => false
  }

  // `parallelizeBranches` requires a backend that supports branch parallelization (i.e., a silicon-based backend)
  addValidation {
    val parallelizeBranchesOn = parallelizeBranches.toOption.contains(true)
    if (parallelizeBranchesOn && !isSiliconBasedBackend) {
      Left("The selected backend does not support branch parallelization.")
    } else {
      Right(())
    }
  }

  addValidation {
    val conditionalizePermissionsOn = conditionalizePermissions.toOption.contains(true)
    if (conditionalizePermissionsOn && !isSiliconBasedBackend) {
      Left("The selected backend does not support --conditionalizePermissions.")
    } else {
      Right(())
    }
  }

  // `mceMode` can only be provided when using a silicon-based backend
  addValidation {
    val mceModeSupplied = mceMode.isSupplied
    if (mceModeSupplied && !isSiliconBasedBackend) {
      Left("The flag --mceMode can only be used with Silicon or ViperServer with Silicon")
    } else {
      Right(())
    }
  }


  /** File Validation */
  validateFilesExist(cutInput)
  validateFilesIsFile(cutInput)
  validateFilesExist(directory)
  validateFilesIsDirectory(directory)
  validateFileExists(projectRoot)
  validateFileIsDirectory(projectRoot)
  if (!skipIncludeDirChecks) {
    validateFilesExist(include)
    validateFilesIsDirectory(include)
  }

  verify()

  lazy val config: Either[String, Config] = rawConfig.config

  // note that we use `recursive.isSupplied` instead of `recursive.toOption` because it defaults to `Some(false)` if it
  // was not provided by the user. Specifying a different default value does not seem to be respected.
  private lazy val rawConfig: RawConfig = (cutInputWithIdxs.toOption, directory.toOption, recursive.isSupplied) match {
    case (Some(inputsWithIdxs), None, false) => fileModeConfig(inputsWithIdxs)
    case (None, Some(dirs), false) => packageModeConfig(dirs)
    case (None, None, true) => recursiveModeConfig()
    case (None, None, false) =>
      Violation.violation(isInputOptional, "the configuration mode should be one of file, package or recursive unless inputs are optional")
      noInputModeConfig()
    case _ => Violation.violation(s"multiple modes have been found, which should have been caught by input validation")
  }

  private def fileModeConfig(cutInputWithIdxs: List[(File, List[Int])]): FileModeConfig = {
    val cutPathsWithIdxs = cutInputWithIdxs.map { case (file, lineNrs) => (file.toPath, lineNrs) }
    FileModeConfig(
      inputFiles = cutPathsWithIdxs.map(_._1).toVector,
      baseConfig = baseConfig(cutPathsWithIdxs)
    )
  }

  private def packageModeConfig(dirs: List[File]): PackageModeConfig = PackageModeConfig(
    inputDirectories = dirs.map(_.toPath).toVector,
    projectRoot = projectRoot().toPath,
    // we currently do not offer a way via CLI to pass isolate information to Gobra in the package mode
    baseConfig = baseConfig(ConfigDefaults.DefaultIsolate),
  )

  private def recursiveModeConfig(): RecursiveModeConfig = RecursiveModeConfig(
    projectRoot = projectRoot().toPath,
    includePackages = inclPackages(),
    excludePackages = exclPackages(),
    // we currently do not offer a way via CLI to pass isolate information to Gobra in the recursive mode
    baseConfig(ConfigDefaults.DefaultIsolate),
  )

  private def noInputModeConfig(): NoInputModeConfig = NoInputModeConfig(
    // we currently do not offer a way via CLI to pass isolate information to Gobra in the recursive mode
    baseConfig(ConfigDefaults.DefaultIsolate),
  )

  private def baseConfig(isolate: List[(Path, List[Int])]): BaseConfig = BaseConfig(
    gobraDirectory = gobraDirectory(),
    moduleName = module(),
    includeDirs = includeDirs,
    reporter = FileWriterReporter(
        unparse = unparse(),
        eraseGhost = eraseGhost(),
        goify = goify(),
        debug = debug(),
        printInternal = printInternal(),
        printVpr = printVpr(),
        streamErrs = !noStreamErrors()),
    backend = backend(),
    isolate = isolate,
    choppingUpperBound = chopUpperBound(),
    packageTimeout = packageTimeoutDuration,
    z3Exe = z3Exe.toOption,
    boogieExe = boogieExe.toOption,
    logLevel = logLevel(),
    cacheFile = cacheFile.toOption.map(_.toPath),
    shouldParseOnly = parseOnly(),
    checkOverflows = checkOverflows(),
    checkConsistency = checkConsistency(),
    int32bit = int32Bit(),
    cacheParserAndTypeChecker = false, // caching does not make sense when using the CLI. Thus, we simply set it to `false`
    onlyFilesWithHeader = onlyFilesWithHeader(),
    assumeInjectivityOnInhale = assumeInjectivityOnInhale(),
    parallelizeBranches = parallelizeBranches(),
    conditionalizePermissions = conditionalizePermissions(),
    mceMode = mceMode(),
    enableLazyImports = enableLazyImports(),
    noVerify = noVerify(),
    noStreamErrors = noStreamErrors(),
    parseAndTypeCheckMode = parseAndTypeCheckMode(),
  )
}<|MERGE_RESOLUTION|>--- conflicted
+++ resolved
@@ -131,10 +131,7 @@
                    enableLazyImports: Boolean = ConfigDefaults.DefaultEnableLazyImports,
                    noVerify: Boolean = ConfigDefaults.DefaultNoVerify,
                    noStreamErrors: Boolean = ConfigDefaults.DefaultNoStreamErrors,
-<<<<<<< HEAD
                    parseAndTypeCheckMode: TaskManagerMode = ConfigDefaults.DefaultParseAndTypeCheckMode,
-=======
->>>>>>> 4393ad0c
 ) {
 
   def merge(other: Config): Config = {
