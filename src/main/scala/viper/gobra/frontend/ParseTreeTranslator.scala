// This Source Code Form is subject to the terms of the Mozilla Public
// License, v. 2.0. If a copy of the MPL was not distributed with this
// file, You can obtain one at http://mozilla.org/MPL/2.0/.
//
// Copyright (c) 2011-2020 ETH Zurich.


package viper.gobra.frontend
import org.antlr.v4.runtime.{ParserRuleContext, Token}
import org.antlr.v4.runtime.tree.{ParseTree, RuleNode, TerminalNode}
import org.bitbucket.inkytonik.kiama.rewriting.{Cloner, PositionedRewriter}
import org.bitbucket.inkytonik.kiama.util.{Position, Positions, Source}
import viper.gobra.ast.frontend.{PAssignee, PCompositeKey, PDefLikeId, PExpression, PMethodReceiveName, _}
import viper.gobra.util.{Binary, Hexadecimal, Octal}
import viper.gobra.frontend.GobraParser._
import viper.gobra.frontend.TranslationHelpers._
import viper.gobra.util.Violation.violation

import scala.collection.mutable.ListBuffer
import scala.jdk.CollectionConverters._
import scala.reflect.runtime.universe.weakTypeTag

class ParseTreeTranslator(pom: PositionManager, source: Source, specOnly : Boolean = false) extends GobraParserBaseVisitor[AnyRef] {

  val warnings : ListBuffer[TranslationWarning] = ListBuffer.empty

  lazy val rewriter = new PRewriter(pom.positions)

  def translate[Rule <: ParserRuleContext, Node](tree: Rule):  Node = {
    visit(tree) match {
      case n : Node => n
      case n => throw new RuntimeException(s"Wrong type parameters: Visiting ${tree.getClass.toString} yields ${n.getClass.toString}")
    }
  }


  /**
    * Visit the rule
    * typeOnly: type_ EOF;

    */
  override def visitTypeOnly(ctx: TypeOnlyContext): PType = visitType_(ctx.type_())

  /**
    * {@inheritDoc  }
    *
    * <p>The default implementation returns the result of calling
    * {@link #visitChildren} on {@code ctx}.</p>
    */
  override def visitExprOnly(ctx: ExprOnlyContext): PExpression = {
    visitExpression(ctx.expression())
  }

  /**
    *
    * @param ctx the parse tree
    * @return the positioned PUnfolding
    */

  override def visitUnfolding(ctx: UnfoldingContext): PUnfolding = {
    val pred = visitPredicateAccess(ctx.predicateAccess())
    val op = visitExpression(ctx.expression())
    PUnfolding(pred, op).at(ctx)
  }

  /**
    * visits a unary Expression
    */

  override def visitUnaryExpr(ctx: GobraParser.UnaryExprContext): PExpression = {
    if (ctx.primaryExpr() != null) {
      visitPrimaryExpr(ctx.primaryExpr())
    } else if (has(ctx.kind)) {
      val exp = visitExpression(ctx.expression())
      val inv : (PExpression => PExpression) = ctx.kind.getType match {
        case GobraParser.CAP => PCapacity
        case GobraParser.LEN => PLength
        case GobraParser.DOM => PMapKeys
        case GobraParser.RANGE => PMapValues
      }
      inv(exp).at(ctx)
    } else if (ctx.unary_op != null) {
      val e = visitExpression(ctx.expression())
      ctx.unary_op.getType match {
        case GobraParser.PLUS => PAdd(PIntLit(0).at(ctx), e).at(ctx)
        case GobraParser.MINUS => PSub(PIntLit(0).at(ctx), e).at(ctx)
        case GobraParser.EXCLAMATION => PNegation(e).at(ctx)
        case GobraParser.CARET => PBitNegation(e).at(ctx)
        case GobraParser.STAR => PDeref(e).at(ctx)
        case GobraParser.AMPERSAND => PReference(e).at(ctx)
        case op =>
          val (start, finish) = ctx.startFinish
          throw UnsupportedOperatorException(ctx.unary_op, "unary", "")
      }
    } else if (has(ctx.unfolding())) {
      visitUnfolding(ctx.unfolding())
    } else fail(ctx)
  }


  /**
    * {@inheritDoc  }
    *
    * <p>The default implementation returns the result of calling
    * {@link #   visitChildren} on {@code ctx}.</p>
    */
  override def visitMake(ctx: MakeContext): PMake = {
    val typ = visitType_(ctx.type_())
    val args = visitExpressionList(ctx.expressionList())
    PMake(typ, args).at(ctx)
  }

<<<<<<< HEAD
  def visitGobraExpression(ctx: GobraParser.ExpressionContext, wildcardRule: WildcardRule = Disallow): PExpression = {
    if (ctx.primaryExpr() != null){
      visitGobraPrimaryExpr(ctx.primaryExpr(), wildcardRule)
    } else if(ctx.call_op != null) {
      val exp = visitGobraExpression(ctx.expression(0))
      val call : PExpression => PExpression = ctx.call_op.getType match {
        case GobraParser.CAP => PCapacity
        case GobraParser.LEN => PLength
        case GobraParser.DOM => PMapKeys
        case GobraParser.RANGE => PMapValues
        case GobraParser.PERM => e => PInvoke(PPermissionType(), Vector(e))
      }
      call(exp).at(ctx)
    } else if (has(ctx.new_())) {
      val typ = visitType_(ctx.new_().type_())
      PNew(typ).at(ctx)
    } else if (has(ctx.make())) {
      val typ = visitType_(ctx.make().type_())
      val args = visitGobraExpressionList(ctx.make().expressionList())
      PMake(typ, args).at(ctx)
    } else if (has(ctx.unfolding())) {
      visitUnfolding(ctx.unfolding())
    } else if (ctx.unary_op != null) {
      val e = visitGobraExpression(ctx.expression(0))
      val unary : PExpression => PExpression = ctx.unary_op.getType match {
        case GobraParser.PLUS => PAdd(PIntLit(0).at(ctx), _)
        case GobraParser.MINUS => PSub(PIntLit(0).at(ctx), _)
        case GobraParser.EXCLAMATION => PNegation
        case GobraParser.CARET => PBitNegation
        case GobraParser.STAR => PDeref
        case GobraParser.AMPERSAND => PReference
        case GobraParser.RECEIVE => PReceive
        case _ => throw UnsupportedOperatorException(ctx.unary_op, "unary")
      }
      unary(e).at(ctx)
    } else {
        // handling for type equality
        if (has(ctx.expression(0).type_()) || has(ctx.expression(1).type_())) {
          val l = if (has(ctx.expression(0).type_())) visitType_(ctx.expression(0).type_()) else visitGobraExpression(ctx.expression(0))
          val r = if (has(ctx.expression(1).type_())) visitType_(ctx.expression(1).type_()) else visitGobraExpression(ctx.expression(1))
          val eq_op = if (has(ctx.rel_op)) {
            ctx.rel_op.getType match {
              case GobraParser.EQUALS => PEquals
              case GobraParser.NOT_EQUALS => PUnequals
              case _ => fail(ctx.rel_op, "Types may only be compared with == or !=.")
            }
          } else fail(ctx, "Type expressions may only appear in type comparisons.")
          return eq_op(l,r).at(ctx)
        }
        val left = visitGobraExpression(ctx.expression(0))
        val right = visitGobraExpression(ctx.expression(1))

        val operationType : (PExpression, PExpression) => PExpression = if (ctx.rel_op != null) {
          ctx.rel_op.getType match {
            case GobraParser.EQUALS => PEquals
            case GobraParser.NOT_EQUALS => PUnequals
            case GobraParser.LESS => PLess
            case GobraParser.LESS_OR_EQUALS => PAtMost
            case GobraParser.GREATER => PGreater
            case GobraParser.GREATER_OR_EQUALS => PAtLeast
            case _ => throw UnsupportedOperatorException(ctx.rel_op, "relation")
          }
        } else if (ctx.add_op != null) {
          ctx.add_op.getType match {
            case GobraParser.PLUS => PAdd
            case GobraParser.MINUS => PSub
            case GobraParser.OR => PBitOr
            case GobraParser.CARET => PBitXor
            case GobraParser.PLUS_PLUS => PSequenceAppend
            case GobraParser.WAND => PMagicWand
            case op =>
              throw UnsupportedOperatorException(ctx.add_op, "addition")
          }
        } else if (ctx.mul_op != null) {
          ctx.mul_op.getType match {
            case GobraParser.STAR => PMul
            case GobraParser.DIV => PDiv
            case GobraParser.MOD => PMod
            case GobraParser.LSHIFT => PShiftLeft
            case GobraParser.RSHIFT => PShiftRight
            case GobraParser.AMPERSAND => PBitAnd
            case GobraParser.BIT_CLEAR => PBitClear
            case op => throw UnsupportedOperatorException(ctx.mul_op, "multiplication")
          }
        } else if (ctx.p41_op != null) {
          ctx.p41_op.getType match {
            case GobraParser.IN => PIn
            case GobraParser.MULTI => PMultiplicity
            case GobraParser.SUBSET => PSubset
          }
        } else if (ctx.p42_op != null) {
          ctx.p42_op.getType match {
            case GobraParser.UNION =>  PUnion
            case GobraParser.INTERSECTION => PIntersection
            case GobraParser.SETMINUS => PSetMinus
          }
        } else if (ctx.LOGICAL_AND() != null) {
          PAnd
        } else if (ctx.LOGICAL_OR() != null){
          POr
        } else if (ctx.IMPLIES() != null) {
          PImplication
        } else if (ctx.QMARK() != null) {
          val els = visitGobraExpression(ctx.expression(2))
          (l, r) => PConditional(l,r, els)
        } else fail(ctx)
        operationType(left, right).at(ctx)
=======
  /**
    * visits an expression
    */
  override def visitExpression(ctx: ExpressionContext): PExpression = {
    if (has(ctx.rel_op) && ctx.rel_op.getType == GobraParser.EQUALS) {
      val l = if (has(ctx.expression(0).type_())) ctx.expression(0).type_() else ctx.expression(0)
      val r = if (has(ctx.expression(1).type_())) ctx.expression(1).type_() else ctx.expression(1)
      return PEquals(visitNode(l), visitNode(r)).at(ctx)
    }
    // Otherwise we have a normal expression
    visitChildren(ctx) match {
      case e : PExpression => e // primaryExpression, unfolding etc
      case Vector(l : PExpression, op : String, r : PExpression) => getBinOp(op, ctx)(l, r).at(ctx)
      case Vector(call : String, "(", arg : PExpression, ")") => getUnaryOp(call, ctx)(arg).at(ctx)
      case Vector("+", e : PExpression) => PAdd(PIntLit(0).at(ctx), e).at(ctx)
      case Vector("-", e : PExpression) => PSub(PIntLit(0).at(ctx), e).at(ctx)
      case Vector(op : String, e : PExpression) => getUnaryOp(op, ctx)(e).at(ctx)
      case Vector(a : PExpression, "?", b : PExpression, ":", c : PExpression) =>  PConditional(a, b, c).at(ctx)
      case x => violation(s"Expected expression but got ${x}")
>>>>>>> e3648704
    }
  }


  /**
    * {@inheritDoc  }
    *
    * <p>The default implementation returns the result of calling
    * {@link #visitChildren} on {@code ctx}.</p>
    */
  override def visitArguments(ctx: GobraParser.ArgumentsContext): CallArgs = {
    val exprs : Vector[PExpression] = if (ctx.expressionList() != null) visitExpressionList(ctx.expressionList()) else Vector.empty
    if (ctx.ELLIPSIS() != null) {
      // We have ..., so the last parameter has to be unpacked
      CallArgs(exprs.init.appended(PUnpackSlice(exprs.last).at(ctx)))
    } else {
      CallArgs(exprs)
    }
  }
  case class CallArgs(args : Vector[PExpression])

  /**
    * {@inheritDoc  }
    *
    * <p>The default implementation returns the result of calling
    * {@link #visitChildren} on {@code ctx}.</p>
    */
  override def visitAccess(ctx: AccessContext): PAccess = {
    visitChildren(ctx) match {
      case Vector("acc", "(", expr : PExpression, ")") =>
        PAccess(expr, PFullPerm().at(expr)).at(ctx)

      case Vector("acc", "(", expr : PExpression, ",", idnUseLike(w : PWildcard), ")") =>
        PAccess(expr, PWildcardPerm().at(w)).at(ctx)

      case Vector("acc", "(", expr : PExpression, ",", idnUse(id), ")") =>
        PAccess(expr, PNamedOperand(id).at(id)).at(id)

      case Vector("acc", "(", expr : PExpression, ",", perm : PExpression, ")") =>
        PAccess(expr, perm).at(ctx)
      case _ => fail(ctx)
    }
  }

  /**
    * {@inheritDoc  }
    *
    * <p>The default implementation returns the result of calling
    * {@link #visitChildren} on {@code ctx}.</p>
    */
  override def visitOld(ctx: OldContext): PGhostExpression = {
    val expr = visitExpression(ctx.expression())
    if (has(ctx.oldLabelUse())) {
      // old [<label>] ( <expr )
      val label = if (has(ctx.oldLabelUse().labelUse()))
        PLabelUse(ctx.oldLabelUse().labelUse().IDENTIFIER().getText).at(ctx) else
        PLabelUse(PLabelNode.lhsLabel).at(ctx)
      PLabeledOld(label, expr).at(ctx)
    } else {
      // old ( <expr> )
      POld(expr).at(ctx)
    }
  }

  /**
    * {@inheritDoc  }
    *
    * <p>The default implementation returns the result of calling
    * {@link #visitChildren} on {@code ctx}.</p>
    */
  override def visitBoundVariableDecl(ctx: BoundVariableDeclContext): Vector[PBoundVariable] = {
    val typ = visitType_(ctx.elementType().type_())
    idnDefList.get(ctx.IDENTIFIER().asScala).map(id => PBoundVariable(id, typ.copy).at(id))
  }

  /**
    * {@inheritDoc  }
    *
    * <p>The default implementation returns the result of calling
    * {@link #visitChildren} on {@code ctx}.</p>
    */
  override def visitBoundVariables(ctx: BoundVariablesContext): Vector[PBoundVariable] = {
    // TODO: Implement visitListNode for non-PNode vectors
    (for (v <- ctx.boundVariableDecl().asScala.toVector) yield visitBoundVariableDecl(v)).flatten
  }

  /**
    * {@inheritDoc  }
    *
    * <p>The default implementation returns the result of calling
    * {@link #visitChildren} on {@code ctx}.</p>
    */
  override def visitTriggers(ctx: TriggersContext): Vector[PTrigger] = {
    visitListNode[PTrigger](ctx.trigger())
  }

  /**
    * {@inheritDoc  }
    *
    * <p>The default implementation returns the result of calling
    * {@link #visitChildren} on {@code ctx}.</p>
    */
  override def visitTrigger(ctx: TriggerContext): PTrigger = {
    PTrigger(for (expr <- ctx.expression().asScala.toVector) yield visitExpression(expr)).at(ctx)
  }

  /**
    * {@inheritDoc  }
    *
    * <p>The default implementation returns the result of calling
    * {@link #visitChildren} on {@code ctx}.</p>
    */
  override def visitSConversion(ctx: SConversionContext): PGhostCollectionExp = {
    val exp = visitExpression(ctx.expression())
    val conversion = ctx.kind.getType match {
      case GobraParser.SEQ => PSequenceConversion
      case GobraParser.SET => PSetConversion
      case GobraParser.MSET => PMultisetConversion
    }
    conversion(exp).at(ctx)
  }

  /**
    * {@inheritDoc  }
    *
    * <p>The default implementation returns the result of calling
    * {@link #visitChildren} on {@code ctx}.</p>
    */

  // TODO : refactor this to be more readable
  override def visitGhostPrimaryExpr(ctx: GhostPrimaryExprContext): PGhostExpression = {
    if (ctx.range() != null) {
      val low = visitExpression(ctx.range().expression(0))
      val high = visitExpression(ctx.range().expression(1))
      val seqrange = PRangeSequence(low, high).at(ctx)
      ctx.range().kind.getType match {
        case GobraParser.SEQ => seqrange
        case GobraParser.SET => PSetConversion(seqrange).at(ctx)
        case GobraParser.MSET => PMultisetConversion(seqrange).at(ctx)
      }
    } else  if (ctx.access() != null) {
      visitAccess(ctx.access())
    } else if (has(ctx.typeOf())) {
      PTypeOf(visitExpression(ctx.typeOf().expression())).at(ctx.typeOf())
    } else if (has(ctx.isComparable())) {
      PIsComparable(visitExpression(ctx.isComparable.expression())).at(ctx.isComparable)
    } else if (has(ctx.old())) {
      visitOld(ctx.old())
    } else if (has(ctx.quantifier)) {
      val vars = visitBoundVariables(ctx.boundVariables())
      val triggers = visitTriggers(ctx.triggers())
      val body = visitExpression(ctx.expression())
      (ctx.quantifier.getType match {
        case GobraParser.FORALL => PForall
        case GobraParser.EXISTS => PExists
      })(vars, triggers, body).at(ctx)
    } else if (has(ctx.sConversion())) {
      visitSConversion(ctx.sConversion)
    } else if (has(ctx.optionNone())) {
      val typ = visitType_(ctx.optionNone().type_())
      POptionNone(typ).at(ctx)
    } else if (has(ctx.optionSome())) {
      val exp = visitExpression(ctx.optionSome().expression())
      POptionSome(exp).at(ctx)
    } else if (has(ctx.optionGet())) {
      val exp = visitExpression(ctx.optionGet().expression())
      POptionGet(exp).at(ctx)
    } else if (has(ctx.permission)) {
      (ctx.permission.getType match {
        case GobraParser.WRITEPERM => PFullPerm()
        case GobraParser.NOPERM => PNoPerm()
      }).at(ctx.permission)
    } else fail(ctx)
  }

  /**
    * Visits the rule
    * type_ L_PAREN expression COMMA? R_PAREN;
    * @param ctx the parse tree
    *     */
  override def visitConversion(ctx: ConversionContext): PInvoke= {
    visitChildren(ctx) match {
      case Vector(typ : PType, "(", exp : PExpression, _*) => PInvoke(typ, Vector(exp)).at(ctx)
    }
  }


  /**
    * Visits the rule
    * predConstructArgs: L_PRED expressionList? COMMA? R_PRED
    * @param ctx the parse tree
    *     */
  override def visitPredConstructArgs(ctx: PredConstructArgsContext): PredArgs = {
    PredArgs( // Wrap this to ensure type safe pattern matching
      visitExpressionList(ctx.expressionList()).map {
        case PBlankIdentifier() => None
        case e => Some(e)
      }
    )
  }
  case class PredArgs(args: Vector[Option[PExpression]])

  /**
    * {@inheritDoc  }
    *
    * <p>The default implementation returns the result of calling
    * {@link #   visitChildren} on {@code ctx}.</p>
    */
  override def visitMethodExpr(ctx: MethodExprContext): PDot = {
    val recv = visitType_(ctx.receiverType().type_())
    val id = idnUse.get(ctx.IDENTIFIER())
    PDot(recv, id).at(ctx)
  }

  /**
    * @param ctx the parse tree
    *     */
  override def visitNew_(ctx: New_Context): PNew = {
    val typ : PType = visitNode(ctx.type_())
    PNew(typ).at(ctx)
  }

  /**
    * Visits the rule
    * primaryExpr: operand | conversion | methodExpr | ghostPrimaryExpr | new_
    *         | primaryExpr ( (DOT IDENTIFIER)| index| slice_| seqUpdExp| typeAssertion| arguments| predConstructArgs );
    *
    * @param ctx the parse tree
    * @return the unpositioned visitor result
    */
  override def visitPrimaryExpr(ctx: PrimaryExprContext): PExpression = {
    visitChildren(ctx) match {
      case e : PExpression => e
      case Vector(pe : PExpression, rest@_*) => rest match {
        // (DOT IDENTIFIER)
        case Vector(".", idnUse(id)) => PDot(pe, id).at(ctx)
        // L_BRACKET expression R_BRACKET
        case Vector(Vector("[", index : PExpression, "]")) => PIndexedExp(pe, index).at(ctx)
        // slice_
        case Vector((low: Option[PExpression] @unchecked, high : Option[PExpression] @unchecked, cap : Option[PExpression] @unchecked)) =>
          PSliceExp(pe, low, high, cap).at(ctx)
        // DOT L_PAREN type_ R_PAREN;
        case Vector(Vector(".", "(", typ : PType, ")")) => PTypeAssertion(pe, typ).at(ctx)
        // seqUpdExp
        case Vector(Updates(upd)) =>
          PGhostCollectionUpdate(pe, upd).at(ctx)
        // arguments
        case Vector(CallArgs(args)) => PInvoke(pe, args).at(ctx)
        // predConstructArgs
        case Vector(PredArgs(args)) => val id = pe match {
            case recvWithId@PDot(_, _) => PDottedBase(recvWithId).at(recvWithId)
            case PNamedOperand(identifier@PIdnUse(_)) => PFPredBase(identifier).at(identifier)
            case _ => fail(ctx.primaryExpr(), "Wrong base type for predicate constructor.")
          }
          PPredConstructor(id, args).at(ctx)
        case _ => fail(ctx)
      }
    }
  }

  /**
    * Visits the rule
    * slice_: L_BRACKET ( low? COLON high? | low? COLON high COLON cap) R_BRACKET;
    *
    * @param ctx the parse tree
    */
  override def visitSlice_(ctx: Slice_Context): (Option[PExpression], Option[PExpression], Option[PExpression])  = {
    val low = if (ctx.low() != null) Some(visitExpression(ctx.low().expression())).pos() else None
    val high = if (ctx.high() != null) Some(visitExpression(ctx.high().expression())).pos()  else None
    val cap = if (ctx.cap() != null) Some(visitExpression(ctx.cap().expression())).pos()  else None
    (low, high, cap)
  }

  /**
    * Visits the rule
    * seqUpdExp: L_BRACKET (seqUpdClause (COMMA seqUpdClause)*) R_BRACKET;
    * @param ctx the parse tree
    */
  override def visitSeqUpdExp(ctx: SeqUpdExpContext): Updates = {
    Updates( // Wrap this to ensure type safe matching
      ctx.seqUpdClause().asScala.view.map { upd =>
      PGhostCollectionUpdateClause(visitExpression(upd.expression(0)), visitExpression(upd.expression(1))).at(upd)
    }.toVector
    )
  }
  // Wrapper class to distinguish from Vector[PExpression] in patterns
  case class Updates(upd : Vector[PGhostCollectionUpdateClause])


  override def visitInteger(ctx: GobraParser.IntegerContext): PIntLit = {
    val octal = raw"0[oO]?([0-7_]+)".r
    val hex = "0[xX]([0-9A-Fa-f_]+)".r
    val bin = "0[bB]([01_]+)".r
    val dec = "([0-9_]+)".r
    val runeChar = "'(.*)'".r
    visitChildren(ctx).asInstanceOf[String] match {
      case octal(digits) => PIntLit(BigInt(digits, 8), Octal).at(ctx)
      case hex(digits) => PIntLit(BigInt(digits, 16), Hexadecimal).at(ctx)
      case bin(digits) => PIntLit(BigInt(digits, 2), Binary).at(ctx)
      case dec(digits)  => PIntLit(BigInt(digits)).at(ctx)
      case runeChar(chars) => StringContext.processEscapes(chars).codePoints().toArray match {
        case Array(i : Int) => PIntLit(BigInt(i)).at(ctx)
      }
      case _  => fail(ctx, "This literal is not supported yet")
    }
  }

  def visitFloat(node: TerminalNode): PBasicLiteral = {
    PFloatLit(BigDecimal(node.getText.replace("_", ""))).at(node)
  }

  override def visitBasicLit(ctx: GobraParser.BasicLitContext): PBasicLiteral = {
    visitChildren(ctx) match {
      case "true" => PBoolLit(true).at(ctx)
      case "false" => PBoolLit(false).at(ctx)
      case "nil" => PNilLit().at(ctx)
      case _ if has(ctx.FLOAT_LIT()) => visitFloat(ctx.FLOAT_LIT())
      case _ if has(ctx.RUNE_LIT()) => fail(ctx, "Runes not supported yet")
      case lit : PBasicLiteral => lit
    }
  }

  /**
    * Visits the rule
    * arrayType: L_BRACKET arrayLength R_BRACKET elementType;
    */
  override def visitArrayType(ctx: ArrayTypeContext): PArrayType = {
    visitChildren(ctx) match {
      case Vector("[", len : PExpression, "]", elem : PType) => PArrayType(len, elem)
      case _ => fail(ctx)
    }
  }

  /**
    * Visits the rule
    * sliceType: L_BRACKET R_BRACKET elementType;
    */
  override def visitSliceType(ctx: SliceTypeContext): PSliceType = {
    visitChildren(ctx) match {
      case Vector("[", "]", typ : PType)  => PSliceType(typ).at(ctx)
    }
  }

  /**
    * Visits the rule
    * mapType: MAP L_BRACKET type_ R_BRACKET elementType;
    */
  override def visitMapType(ctx: MapTypeContext): PMapType = {
    visitChildren(ctx) match {
      case Vector("map", "[", key : PType, "]", elem : PType) => PMapType(key, elem).at(ctx)
    }
  }

  /**
    * {@inheritDoc  }
    *
    * <p>The default implementation returns the result of calling
    * {@link #visitChildren} on {@code ctx}.</p>
    */
  override def visitLiteralType(ctx: LiteralTypeContext): PLiteralType = {
    visitChildren(ctx) match {
      case t : PLiteralType => t
      // TODO: Remove workaround after builtin types have been fixed
      case Right(p : PDot) => p
      case Left(p : PLiteralType) => p
      case Vector("[", "...", "]", elem: PType) => PImplicitSizeArrayType(elem).at(ctx)
      case _ => fail(ctx, "This literal type is not supported.")
    }



  }

  /**
    * {@inheritDoc  }
    *
    * <p>The default implementation returns the result of calling
    * {@link #visitChildren} on {@code ctx}.</p>
    */
  override def visitKey(ctx: KeyContext): PCompositeKey = {
    visitChildren(ctx) match {
      case idnUse(id) => PIdentifierKey(id).at(ctx)
      case lit : PLiteralValue => PLitCompositeVal(lit).at(ctx)
      case n@PNamedOperand(id) => PIdentifierKey(id).at(n)
      case n : PExpression => PExpCompositeVal(n).at(n)
      case _ => fail(ctx, "Invalid key")
    }
  }

  /**
    * {@inheritDoc  }
    *
    * <p>The default implementation returns the result of calling
    * {@link #visitChildren} on {@code ctx}.</p>
    */
  override def visitElement(ctx: ElementContext): PCompositeVal = {
    visitChildren(ctx) match {
      case e : PExpression => PExpCompositeVal(e).at(e)
      case lit : PLiteralValue => PLitCompositeVal(lit).at(lit)
      case _ => fail(ctx)
    }
  }

  /**
    * {@inheritDoc  }
    *
    * <p>The default implementation returns the result of calling
    * {@link #visitChildren} on {@code ctx}.</p>
    */
  override def visitKeyedElement(ctx: KeyedElementContext): PKeyedElement = {
    val key = visitNodeOrNone[PCompositeKey](ctx.key())
    val elem = visitElement(ctx.element())

    PKeyedElement(key, elem).at(ctx)
  }

  /**
    * {@inheritDoc  }
    *
    * <p>The default implementation returns the result of calling
    * {@link #   visitChildren} on {@code ctx}.</p>
    */
  override def visitElementList(ctx: ElementListContext): Vector[PKeyedElement] = {
    visitListNode[PKeyedElement](ctx.keyedElement())
  }

  /** Translates the rule
    * literalValue: L_CURLY (elementList COMMA?)? R_CURLY;
    *
    * Not positioned
    */
  override def visitLiteralValue(ctx: LiteralValueContext): PLiteralValue = {
    visitChildren(ctx) match {
      case Vector(_, elems : Vector[PKeyedElement @unchecked], _*) => PLiteralValue(elems)
      case _ => PLiteralValue(Vector.empty)
    }
  }

  /**
    * {@inheritDoc  }
    *
    * <p>The default implementation returns the result of calling
    * {@link #visitChildren} on {@code ctx}.</p>
    */
  override def visitCompositeLit(ctx: CompositeLitContext): PCompositeLit = {
    visitChildren(ctx) match {
      case Vector(typ : PLiteralType, lit : PLiteralValue) => PCompositeLit(typ, lit).at(ctx)
    }
  }

  /** visits a function literal
    * does not position itself
    */
  override def visitFunctionLit(ctx: FunctionLitContext): PFunctionLit = {
    visitChildren(ctx) match {
      case Vector(_, (params: Vector[PParameter] @unchecked, result : PResult), b : PBlock ) => PFunctionLit(params, result, b)
    }
  }



  /**
    * Translates the rule
    * operand: literal | operandName | L_PAREN expression R_PAREN;
    *
    * @param ctx the parse tree
    * @return the visitor result
    */
  override def visitOperand(ctx: GobraParser.OperandContext): PExpression = {
    visitChildren(ctx) match {
      case e : PExpression => e
      case Vector("(", e : PExpression, ")") => e
      case _ => fail(ctx)
    }
  }

  /**
    * Translates the rule
    *
    * operandName: IDENTIFIER (DOT IDENTIFIER)?;
    *
    * @param ctx the parse tree
    * @return the visitor result
    */
  override def visitOperandName(ctx: GobraParser.OperandNameContext): PExpression = {
    visitChildren(ctx) match {
      case Vector(idnUse(base), ".", idnUse(id)) => PDot(PNamedOperand(base).at(base), id).at(ctx)
      case idnUseLike(id) => id match {
        case id@PIdnUse(_) => PNamedOperand(id).at(id)
        case PWildcard() => PBlankIdentifier().at(ctx)
      }
    }
  }

  /**
    * Visits an identifier list and returns a vector of TerminalNodes that can be matched by the
    * appropriate PIdnExtractor.
    * @param ctx the parse tree
    *     */
  override def visitIdentifierList(ctx: IdentifierListContext): Iterable[TerminalNode] = {
    ctx.IDENTIFIER().asScala.view
  }


  /**
    * {@inheritDoc  }
    *
    * <p>The default implementation returns the result of calling
    * {@link #   visitChildren} on {@code ctx}.</p>
    */
  override def visitMaybeAddressableIdentifierList(ctx: MaybeAddressableIdentifierListContext): (Vector[TerminalNode], Vector[Boolean]) = {
    ctx.maybeAddressableIdentifier().asScala.toVector
      .map(ctx => (ctx.IDENTIFIER(), has(ctx.ADDR_MOD())))
      .unzip
  }

  override def visitShortVarDecl(ctx: GobraParser.ShortVarDeclContext): PShortVarDecl = {
    val (idnUnkLikeList(vars), addressable) = visitMaybeAddressableIdentifierList(ctx.maybeAddressableIdentifierList())
    val right = visitExpressionList(ctx.expressionList())
    PShortVarDecl(right, vars, addressable).at(ctx)
  }

  /**
    * Visit a parse tree produced by `GobraParser`.
    *
    * @param ctx the parse tree
    * @return the visitor result
    */
  override def visitSignature(ctx: GobraParser.SignatureContext): (Vector[PParameter], PResult) = {
    val params : Vector[Vector[PParameter]] = (for (param <- ctx.parameters().parameterDecl().asScala.view)
      yield visitParameterDecl(param)
      ).toVector
    val result = if (ctx.result() != null) visitResult(ctx.result()) else PResult(Vector.empty)
    (params.flatten, result)
  }


  /**
    * {@inheritDoc  }
    *
    * <p>The default implementation returns the result of calling
    * {@link #visitChildren} on {@code ctx}.</p>
    */
  override def visitMaybeAddressableIdentifier(ctx: MaybeAddressableIdentifierContext): (TerminalNode, Boolean) = {
    (ctx.IDENTIFIER(), has(ctx.ADDR_MOD()))
  }

  /**
    * {@inheritDoc  }
    *
    * <p>The default implementation returns the result of calling
    * {@link #visitChildren} on {@code ctx}.</p>
    */
  override def visitReceiver(ctx: ReceiverContext): PReceiver = {
    val recvType = visitType_(ctx.type_()) match {
      case t : PNamedOperand => PMethodReceiveName(t).at(t)
      case PDeref(t : PNamedOperand) => PMethodReceivePointer(t).at(t)
      case f => fail(ctx.type_(), s"Excpected declared type or pointer to declared type but got: $f.")
    }

    if (has(ctx.maybeAddressableIdentifier())) {
      val (goIdnDef(id), addr) = visitMaybeAddressableIdentifier(ctx.maybeAddressableIdentifier())
      PNamedReceiver(id, recvType, addr).at(ctx)
    } else PUnnamedReceiver(recvType).at(ctx)
  }

  /**
    * ``
    *
    * <p>The default implementation returns the result of calling
    * `#` on `ctx`.</p>
    */
  override def visitMethodDecl(ctx: GobraParser.MethodDeclContext): PMethodDecl = {
    val spec = if (ctx.specification() != null) visitSpecification(ctx.specification()) else PFunctionSpec(Vector.empty,Vector.empty,Vector.empty, Vector.empty)
    val receiver = visitReceiver(ctx.receiver())
    // Go allows _ here, but PMethodDecl doesn't
    val id = goIdnDef.get(ctx.IDENTIFIER())
    val sig = visitSignature(ctx.signature())
    val paramInfo = PBodyParameterInfo(Vector.empty).at(ctx)
    val body = if (ctx.blockWithBodyParameterInfo() == null || specOnly || spec.isTrusted) None else Some(visitBlockWithBodyParameterInfo(ctx.blockWithBodyParameterInfo()))
    PMethodDecl(id, receiver,sig._1, sig._2, spec, body).at(ctx)
  }

  /**
    * {@inheritDoc  }
    *
    * <p>The default implementation returns the result of calling
    * {@link #visitChildren} on {@code ctx}.</p>
    */
  override def visitFpredicateDecl(ctx: FpredicateDeclContext): PFPredicateDecl = {
    val id = idnDef.get(ctx.IDENTIFIER())
    val params = for (param <- ctx.parameters().parameterDecl().asScala.toVector) yield visitParameterDecl(param)
    val body = if (has(ctx.predicateBody())) Some(visitExpression(ctx.predicateBody().expression())) else None
    PFPredicateDecl(id, params.flatten, body).at(ctx)
  }

  /**
    * {@inheritDoc  }
    *
    * <p>The default implementation returns the result of calling
    * {@link #visitChildren} on {@code ctx}.</p>
    */
  override def visitMpredicateDecl(ctx: MpredicateDeclContext): PMPredicateDecl = {
    val id = idnDef.get(ctx.IDENTIFIER())
    val receiver = visitReceiver(ctx.receiver())
    val params = for (param <- ctx.parameters().parameterDecl().asScala.toVector) yield visitParameterDecl(param)
    val body = if (has(ctx.predicateBody())) Some(visitExpression(ctx.predicateBody().expression())) else None
    PMPredicateDecl(id, receiver, params.flatten, body).at(ctx)
  }

  /**
    * {@inheritDoc  }
    *
    * <p>The default implementation returns the result of calling
    * {@link #visitChildren} on {@code ctx}.</p>
    */
  override def visitImplementationProofPredicateAlias(ctx: ImplementationProofPredicateAliasContext): PImplementationProofPredicateAlias = {
    val left = idnUse.get(ctx.IDENTIFIER())
    val right = visitChildren(ctx.selection()) match {
      case name : PNamedOperand => name
      case dot : PDot => dot
      case Vector(typ : PType, ".", _) => PDot(typ, idnUse.get(ctx.selection().IDENTIFIER())).at(ctx.selection())
      case _ => fail(ctx, "must be either a selection or a named operand")
    }
    PImplementationProofPredicateAlias(left, right).at(ctx)
  }

  /**
    * {@inheritDoc  }
    *
    * <p>The default implementation returns the result of calling
    * {@link #visitChildren} on {@code ctx}.</p>
    */
  override def visitNonLocalReceiver(ctx: NonLocalReceiverContext): PParameter = {
    val name : PType = visit(ctx.typeName()) match {
      case dotOrNamed : Either[PNamedType, PDot] @unchecked => dotOrNamed.merge
    }
    val typ = if (has(ctx.STAR())) PDeref(name).at(ctx) else name
    if (has(ctx.IDENTIFIER())) PNamedParameter(idnDef.get(ctx.IDENTIFIER()), typ).at(ctx)
    else PUnnamedParameter(typ).at(ctx)
  }

  /**
    * {@inheritDoc  }
    *
    * <p>The default implementation returns the result of calling
    * {@link #visitChildren} on {@code ctx}.</p>
    */
  override def visitMethodImplementationProof(ctx: MethodImplementationProofContext): PMethodImplementationProof = {
    val id = idnUse.get(ctx.IDENTIFIER())
    val receiver : PParameter = visitNode(ctx.nonLocalReceiver())
    val (args, result) = visitSignature(ctx.signature())
    val isPure = has(ctx.PURE())
    val body = if (has(ctx.block())) Some((PBodyParameterInfo(Vector.empty).at(ctx), visitBlock(ctx.block()))) else None
    body match {
      case Some((a, b)) => pom.positions.dupRangePos(a, b, body)
      case _ =>
    }
    PMethodImplementationProof(id, receiver, args, result, isPure = isPure, body).at(ctx)
  }

  /**
    * {@inheritDoc  }
    *
    * <p>The default implementation returns the result of calling
    * {@link #visitChildren} on {@code ctx}.</p>
    */
  override def visitImplementationProof(ctx: ImplementationProofContext): PImplementationProof = {
    val subT : PType = visitNode(ctx.type_(0))
    val superT : PType = visitType_(ctx.type_(1))
    val alias = visitListNode[PImplementationProofPredicateAlias](ctx.implementationProofPredicateAlias())
    val memberProofs = visitListNode[PMethodImplementationProof](ctx.methodImplementationProof())
    PImplementationProof(subT, superT, alias, memberProofs).at(ctx)
  }

  /**
    * {@inheritDoc  }
    *
    * <p>The default implementation returns the result of calling
    * {@link #visitChildren} on {@code ctx}.</p>
    */
  // TODO : Refactor
  override def visitGhostMember(ctx: GhostMemberContext): Vector[PGhostMember] = {
    if (ctx.fpredicateDecl() != null) {
      Vector(visitFpredicateDecl(ctx.fpredicateDecl()))
    } else if (ctx.mpredicateDecl() != null) {
      Vector(visitMpredicateDecl(ctx.mpredicateDecl()))
    } else if (ctx.implementationProof() != null) {
      Vector(visitImplementationProof(ctx.implementationProof()))
    }else if (ctx.GHOST() != null) {
      if (ctx.methodDecl() != null) {
        Vector(PExplicitGhostMember(visitMethodDecl(ctx.methodDecl())).at(ctx))
      } else if (ctx.functionDecl() != null) {
        Vector(PExplicitGhostMember(visitFunctionDecl(ctx.functionDecl())).at(ctx))
      } else if (ctx.varDecl() != null) {
        visitVarDecl(ctx.varDecl()).map(PExplicitGhostMember(_))
      } else if (ctx.typeDecl() != null) {
        visitTypeDecl(ctx.typeDecl()).map(PExplicitGhostMember(_))
      } else {
        visitConstDecl(ctx.constDecl()).map(PExplicitGhostMember(_))
      }
    } else fail(ctx)
  }

  /**
    * Visits a SourceFileContext. Declarations with blank identifiers are discarded.
    * @param ctx the parse tree
    * @return the visitor result
    */
  override def visitSourceFile(ctx: GobraParser.SourceFileContext): PProgram = {
    val packageClause : PPackageClause = visitNode(ctx.packageClause())
    val importDecls = ctx.importDecl().asScala.toVector.flatMap(visitImportDecl)

    // Don't parse functions/methods if the identifier is blank
    val functionDecls= visitListNode[PFunctionDecl](ctx.functionDecl())
    val methodDecls = visitListNode[PMethodDecl](ctx.methodDecl())
    val ghostMembers = ctx.ghostMember().asScala.toVector.flatMap(visitGhostMember)
    val decls = ctx.declaration().asScala.toVector.flatMap(visitDeclaration(_).asInstanceOf[Vector[PDeclaration]])
    PProgram(packageClause, importDecls, functionDecls ++ methodDecls ++ decls ++ ghostMembers).at(ctx)
  }

  /**
    * Visists a package clause
    * @param ctx the parse tree
    * @return the positioned PPackageclause
    */
  override def visitPackageClause(ctx: GobraParser.PackageClauseContext): PPackageClause = {
    PPackageClause(PPkgDef(ctx.packageName.getText).at(ctx)).at(ctx)
  }

  /**
    * {@inheritDoc  }
    *
    * <p>The default implementation returns the result of calling
    * {@link #visitChildren} on {@code ctx}.</p>
    */
  override def visitString_(ctx: GobraParser.String_Context): PStringLit = {
    visitChildren(ctx) match {
      // The parsed string includes the delimiters, remove these
      case str : String => PStringLit(str.substring(1,str.length-1)).at(ctx)
    }
  }

  /**
    * Visits and import Specification
    */
  override def visitImportSpec(ctx: GobraParser.ImportSpecContext): PImport = {
    // Get the actual path
    val path = visitString_(ctx.importPath().string_()).lit
    if(ctx.DOT() != null){
      // . "<path>"
      PUnqualifiedImport(path).at(ctx)
    } else if (ctx.IDENTIFIER() != null) {
      // (<identifier> | _) "<path>"
      PExplicitQualifiedImport(idnDefLike.get(ctx.IDENTIFIER()), path).at(ctx)
    } else {
      PImplicitQualifiedImport(path).at(ctx)
    }
  }



  /**
    * Visit an import declaration
    *
    * @param ctx the parse tree
    * @return the visitor result
    */
  override def visitImportDecl(ctx: GobraParser.ImportDeclContext): Vector[PImport] = {
    visitListNode[PImport](ctx.importSpec())
  }

  /**
    * {@inheritDoc  }
    *
    * <p>The default implementation returns the result of calling
    * {@link #visitChildren} on {@code ctx}.</p>
    */
  override def visitConstSpec(ctx: GobraParser.ConstSpecContext): PConstDecl = {
    val typ = if (ctx.type_() != null) Some(visitType_(ctx.type_())) else None

    val idnDefLikeList(left) = visitIdentifierList(ctx.identifierList())
    val right = visitExpressionList(ctx.expressionList())

    PConstDecl(typ, right, left).at(ctx)
  }

  /**
    * {@inheritDoc  }
    *
    * <p>The default implementation returns the result of calling
    * {@link #visitChildren} on {@code ctx}.</p>
    */
  override def visitConstDecl(ctx: GobraParser.ConstDeclContext): Vector[PConstDecl] = {
    visitListNode[PConstDecl](ctx.constSpec()) match {
      // Make sure the first expression list is not empty
      case Vector(PConstDecl(_, Vector(), _), _*) => fail(ctx)
      case decls => decls
    }
  }

  /**
    * {@inheritDoc  }
    *
    * <p>The default implementation returns the result of calling
    * {@link #visitChildren} on {@code ctx}.</p>
    */
  override def visitTypeSpec(ctx: GobraParser.TypeSpecContext): PTypeDecl = {
    val left = goIdnDef.get(ctx.IDENTIFIER())
    val right = visitType_(ctx.type_())
    if (ctx.ASSIGN() != null) {
      // <identifier> = <type> -> This is a type alias
      PTypeAlias(right, left).at(ctx)
    } else {
      // <identifier <type> -> This is a type definition
      PTypeDef(right, left).at(ctx)
    }
  }

  /**
    * {@inheritDoc  }
    *
    * <p>The default implementation returns the result of calling
    * {@link #visitChildren} on {@code ctx}.</p>
    */
  override def visitTypeDecl(ctx: GobraParser.TypeDeclContext): Vector[PTypeDecl] = {
    visitListNode[PTypeDecl](ctx.typeSpec())
  }

  /**
    * {@inheritDoc  }
    *
    * <p>The default implementation returns the result of calling
    * {@link #visitChildren} on {@code ctx}.</p>
    */
  override def visitVarSpec(ctx: GobraParser.VarSpecContext): PVarDecl = {
    val (idnDefLikeList(vars), addressable) = visitMaybeAddressableIdentifierList(ctx.maybeAddressableIdentifierList())
    val typ = if(has(ctx.type_())) Some(visitType_(ctx.type_())) else None
    val right = if (has(ctx.expressionList())) visitExpressionList(ctx.expressionList()) else Vector.empty
    PVarDecl(typ, right, vars, addressable).at(ctx)
  }

  /**
    * {@inheritDoc  }
    *
    * <p>The default implementation returns the result of calling
    * {@link #visitChildren} on {@code ctx}.</p>
    */
  override def visitVarDecl(ctx: GobraParser.VarDeclContext): Vector[PVarDecl] = {
    visitListNode[PVarDecl](ctx.varSpec())
  }




  // TODO : Move Blank identifier handling into the Type Checker
  def visitAssignee(ctx: GobraParser.ExpressionContext): PAssignee = {
    if (has(ctx.primaryExpr())) {
      visitPrimaryExpr(ctx.primaryExpr()) match {
       case a : PAssignee => a
       case _ =>  fail(ctx, "not an assignee")
      }
   } else visitNode[PExpression](ctx) match {
      case a : PAssignee => a
      case _ => fail(ctx, "not an assignee")
    }
  }

  def visitAssigneeList(ctx : GobraParser.ExpressionListContext) : Vector[PAssignee] = {
    if (!has(ctx)) Vector.empty else
      (for (expr <- ctx.expression().asScala.view) yield visitAssignee(expr)).toVector.at(ctx)
  }


  /**
    * Visit a parse tree produced by `GobraParser`.
    *
    * @param ctx the parse tree
    * @return the visitor result
    */
  override def visitExpressionList(ctx: GobraParser.ExpressionListContext): Vector[PExpression] = {
    if (!has(ctx)) Vector.empty else
      (for (expr <- ctx.expression().asScala.toVector) yield visitExpression(expr)).at(ctx)
  }



  /**
    * ``
    *
    * <p>The default implementation returns the result of calling
    * `#` on `ctx`.</p>
    */
  override def visitSpecification(ctx: GobraParser.SpecificationContext): PFunctionSpec = {
    // Group the specifications by keyword
    val groups = ctx.specStatement().asScala.view.groupBy(_.kind.getType)
    // Get the respective groups
    val pres = groups.getOrElse(GobraParser.PRE, Seq.empty).toVector.map(s => visitExpression(s.assertion().expression()))
    val preserves = groups.getOrElse(GobraParser.PRESERVES, Vector.empty).toVector.map(s => visitExpression(s.assertion().expression()))
    val posts = groups.getOrElse(GobraParser.POST, Vector.empty).toVector.map(s => visitExpression(s.assertion().expression()))
    val terms = groups.getOrElse(GobraParser.DEC, Vector.empty).toVector.map(s => visitTerminationMeasure(s.terminationMeasure()))
    val isPure = has(ctx.PURE()) && !ctx.PURE().isEmpty
    val isTrusted = has(ctx.TRUSTED()) && !ctx.TRUSTED().isEmpty

    PFunctionSpec(pres, preserves, posts, terms, isPure = isPure, isTrusted = isTrusted) match {
      // If we have empty specification, we can't get a position, for it.
      case PFunctionSpec(Vector(), Vector(), Vector(), Vector(), false, false) => PFunctionSpec(Vector.empty, Vector.empty, Vector.empty, Vector.empty).at(ctx.parent.asInstanceOf[ParserRuleContext])
      case spec => spec.at(ctx)
    }
  }

  /**
    * {@inheritDoc  }
    *
    * <p>The default implementation returns the result of calling
    * {@link #visitChildren} on {@code ctx}.</p>
    */
  override def visitBlockWithBodyParameterInfo(ctx: BlockWithBodyParameterInfoContext): (PBodyParameterInfo, PBlock) = {
    val shareable = if (has(ctx.SHARE())) idnUseList.get(visitIdentifierList(ctx.identifierList())) else Vector.empty
    val paramInfo = PBodyParameterInfo(shareable)
    val body =   if (has(ctx.statementList())) PBlock(visitStatementList(ctx.statementList())).at(ctx) else PBlock(Vector.empty).at(ctx)
    (paramInfo, body)
  }

  /**
    * Visit a parse tree produced by `GobraParser`.
    *
    * @param ctx the parse tree
    * @return the visitor result
    */
  override def visitFunctionDecl(ctx: GobraParser.FunctionDeclContext): PFunctionDecl = {
    // TODO : Make this more readable
    val spec = if (ctx.specification() != null) visitSpecification(ctx.specification()) else PFunctionSpec(Vector.empty,Vector.empty,Vector.empty, Vector.empty)
    // Go allows the blank identifier here, but PFunctionDecl doesn't.
    val id = goIdnDef.get(ctx.IDENTIFIER())
    val sig = visitSignature(ctx.signature())
    val body = if (ctx.blockWithBodyParameterInfo() == null || specOnly || spec.isTrusted) None else Some(visitBlockWithBodyParameterInfo(ctx.blockWithBodyParameterInfo()))
    PFunctionDecl(id, sig._1, sig._2, spec, body).at(ctx)
  }

  /**
    * Visit a parse tree produced by `GobraParser`.
    *
    * @param ctx the parse tree
    * @return the visitor result
    */
  override def visitBlock(ctx: GobraParser.BlockContext): PBlock =  {
    if (ctx.statementList() != null) PBlock(visitStatementList(ctx.statementList())).at(ctx) else PBlock(Vector.empty).at(ctx)
  }

  /**
    * {@inheritDoc  }
    *
    * <p>The default implementation returns the result of calling
    * {@link #visitChildren} on {@code ctx}.</p>
    */
  override def visitIncDecStmt(ctx: IncDecStmtContext): PAssignmentWithOp = {
    val exp = visitExpression(ctx.expression()) match {
      case assignee : PAssignee => assignee
      case _ => fail(ctx.expression(), "Increment/Decrement-statements must have an assignee as operand.")
    }
    if (has(ctx.PLUS_PLUS()))
      PAssignmentWithOp(PIntLit(1).at(ctx.PLUS_PLUS()), PAddOp().at(ctx.PLUS_PLUS()), exp).at(ctx) else
      PAssignmentWithOp(PIntLit(1).at(ctx.MINUS_MINUS()), PSubOp().at(ctx.MINUS_MINUS()), exp).at(ctx)
  }

  /**
    * {@inheritDoc  }
    *
    * <p>The default implementation returns the result of calling
    * {@link #   visitChildren} on {@code ctx}.</p>
    */
  override def visitSendStmt(ctx: SendStmtContext): PSendStmt = {
    visitChildren(ctx) match {
      case Vector(channel : PExpression, "<-", msg : PExpression) => PSendStmt(channel, msg).at(ctx)
    }
  }

  /**
    * {@inheritDoc  }
    *
    * <p>The default implementation returns the result of calling
    * {@link #   visitChildren} on {@code ctx}.</p>
    */
  override def visitExpressionStmt(ctx: ExpressionStmtContext): PExpressionStmt = PExpressionStmt(visitExpression(ctx.expression())).at(ctx)

  /**
    * {@inheritDoc  }
    *
    * <p>The default implementation returns the result of calling
    * {@link #   visitChildren} on {@code ctx}.</p>
    */
  override def visitEmptyStmt(ctx: EmptyStmtContext): PEmptyStmt = PEmptyStmt().at(ctx)


  /**
    * ``
    *
    * <p>The default implementation returns the result of calling
    * `#` on `ctx`.</p>
    */
  override def visitReturnStmt(ctx: GobraParser.ReturnStmtContext): PReturn = {
    visitChildren(ctx) match {
      case "return" => PReturn(Vector.empty).at(ctx)
      case Vector("return", exps :Vector[PExpression] @unchecked) => PReturn(exps).at(ctx)
    }
  }

  /**
    * {@inheritDoc  }
    *
    * <p>The default implementation returns the result of calling
    * {@link #visitChildren} on {@code ctx}.</p>
    */
  override def visitPredicateAccess(ctx: PredicateAccessContext): PPredicateAccess = {
    if (ctx.primaryExpr() != null ) {
      visitPrimaryExpr(ctx.primaryExpr()) match {
        case invoke : PInvoke => PPredicateAccess(invoke, PFullPerm().at(invoke)).at(ctx)
        case PAccess(invoke: PInvoke, perm) => PPredicateAccess(invoke, perm).at(ctx)
        case _ => fail(ctx, "Expected invocation")
      }
    } else fail(ctx)

  }

  /**
    * {@inheritDoc  }
    *
    * <p>The default implementation returns the result of calling
    * {@link #visitChildren} on {@code ctx}.</p>
    */
  // TODO : Refactor
  override def visitGhostStatement(ctx: GobraParser.GhostStatementContext): PGhostStatement = {
    if (ctx.GHOST() != null) {
      PExplicitGhostStatement(visitStatement(ctx.statement())).at(ctx)
    } else if (ctx.ASSERT() != null) {
      PAssert(visitExpression(ctx.expression())).at(ctx)
    } else if (ctx.fold_stmt != null) {
      val predicateAccess = visitPredicateAccess(ctx.predicateAccess())
      ctx.fold_stmt.getType match {
        case GobraParser.FOLD => PFold(predicateAccess).at(ctx)
        case GobraParser.UNFOLD => PUnfold(predicateAccess).at(ctx)
      }
    }  else if (has(ctx.kind)) {
      val expr = visitExpression(ctx.expression())
      val kind = ctx.kind.getType match {
        case GobraParser.ASSERT => PAssert
        case GobraParser.ASSUME => PAssume
        case GobraParser.INHALE => PInhale
        case GobraParser.EXHALE => PExhale
      }
      kind(expr).at(ctx)
    } else fail(ctx)
  }

  /**
    * {@inheritDoc  }
    *
    * <p>The default implementation returns the result of calling
    * {@link #visitChildren} on {@code ctx}.</p>
    */
  override def visitStmtOnly(ctx: StmtOnlyContext): PStatement = {
    visitStatement(ctx.statement())
  }

  /**
    * Visits a terminated simple statement, used in if- and switch-statements to avoid
    * problems with empty statements
    * @param ctx the parse tree
    *
    */
  override def visitTerminatedSimpleStmt(ctx: TerminatedSimpleStmtContext): PSimpleStmt = {
    visitChildren(ctx) match {
      case e : PEmptyStmt => e
      case Vector(s : PSimpleStmt, _) => s
    }
  }

  /**
    * visits an if clause
    * //1
    *
    * @param clause
    * @return
    */

  def visitIfClause(clause: IfStmtContext) : PIfClause = {
    val pre = visitNodeOrNone[PSimpleStmt](clause.terminatedSimpleStmt())
    val expr = visitExpression(clause.expression())
    // Emit a warning about syntax allowed by Gobra, but not by Go
    if (clause.expression().stop.getType == GobraParser.R_CURLY) warn(clause.expression(), "struct literals at the end of if clauses must be surrounded by parens!")
    val block = visitBlock(clause.block(0))
    PIfClause(pre, expr, block).at(clause)
  }

  /**
    * {@inheritDoc  }
    *
    * <p>The default implementation returns the result of calling
    * {@link #visitChildren} on {@code ctx}.</p>
    */
  override def visitIfStmt(ctx: IfStmtContext): PIfStmt = {
    // Because of the structure of PIfStmt, we have to iterate over the if-else chain
    var current = ctx
    // Remember all previous clause contexts
    val ifclauses = ListBuffer[IfStmtContext](current)
    // Move down until we have reached the end
    while (current.ifStmt() != null) {
      current = current.ifStmt()
      ifclauses.append(current)
    }
    // visit each clause
    val ifs : Vector[PIfClause] = ifclauses.view.map(visitIfClause).toVector
    val els = if (current.block(1) != null) Some(visitBlock(current.block(1))) else None
    PIfStmt(ifs,els).at(ctx)
  }

  def visitMeasure(ctx: ExpressionListContext) : Vector[PExpression] = {
    if (!has(ctx)) Vector.empty else {
      ctx.expression().asScala.view.map{e : ExpressionContext =>
        if (has(e.primaryExpr())) visitPrimaryExpr(e.primaryExpr())
        else visitExpression(e)
      }.toVector
    }
  }

  /**
    * {@inheritDoc  }
    *
    * <p>The default implementation returns the result of calling
    * {@link #visitChildren} on {@code ctx}.</p>
    */
  override def visitTerminationMeasure(ctx: TerminationMeasureContext): PTerminationMeasure = {
    val cond = if (has(ctx.expression())) Some(visitExpression(ctx.expression())).pos() else None
    visitMeasure(ctx.expressionList()) match {
        case Vector(PBlankIdentifier()) => PWildcardMeasure(cond).at(ctx)
        case exprs@Vector(_, _*) => PTupleTerminationMeasure(exprs, cond).at(ctx)
        case Vector() => PTupleTerminationMeasure(Vector.empty, cond).at(ctx.parent match {
          case s : SpecStatementContext => s.DEC()
          case l : LoopSpecContext => l.DEC()
        })
    }
  }

  /** Visits a loop specification.
    *
    * @param ctx the loop spec context
    * @return a positioned PLoopSpec node
    */
  override def visitLoopSpec(ctx: LoopSpecContext): PLoopSpec = {
    val invs = for (inv <- ctx.expression().asScala.toVector) yield visitExpression(inv)
    val decs = if (has(ctx.terminationMeasure())) Some(visitTerminationMeasure(ctx.terminationMeasure())).pos() else None

    PLoopSpec(invs, decs).at(ctx)
  }

  /**
    * Visits a for statement with specifications
    * @param specCtx
    * @return a positioned PStatement
    */

  // TODO : Refactor
  override def visitSpecForStmt(specCtx: SpecForStmtContext): PStatement = {
    // Visit the loop specifications
    val spec = visitLoopSpec(specCtx.loopSpec())
    // Focus on the for statement now.
    val ctx = specCtx.forStmt()
    val block = visitBlock(ctx.block())

    if (has(ctx.expression())) {
      // for <expression> {...}
      PForStmt(None, visitExpression(ctx.expression()), None, spec, block).at(specCtx)
    } else if(has(ctx.forClause())){
      // for (<pre> ;)? <cond>? ; <post>? {...}
      val pre = visitNodeOrNone[PSimpleStmt](ctx.forClause().initStmt)
      // if there is no condition, generated a true literal
      val cond = if (has(ctx.forClause().expression())) visitExpression(ctx.forClause().expression()) else PBoolLit(true).at(ctx.forClause().expression())
      val post = visitNodeOrNone[PSimpleStmt](ctx.forClause().postStmt)
      PForStmt(pre, cond, post, spec, block).at(specCtx)
    } else if (has(ctx.rangeClause())) {
      // for <assignees (:= | =)>? range <expr>
      val expr = visitExpression(ctx.rangeClause().expression())
      val range = PRange(expr).at(ctx.rangeClause())
      if (has(ctx.rangeClause().DECLARE_ASSIGN())) {
        // :=
        // identifiers should include the blank identifier, but this is currently not supported by PShortForRange
        val goIdnUnkList(idList) = visitIdentifierList(ctx.rangeClause().identifierList())
        PShortForRange(range, idList, block).at(specCtx)
      } else {
        // =
        val assignees = visitAssigneeList(ctx.rangeClause().expressionList()) match {
          case v : Vector[PAssignee] => v
          case _ => fail(ctx)
        }
        PAssForRange(range, assignees, block).at(specCtx)
      }
    } else {
      // for { }
      PForStmt(None, PBoolLit(true).at(ctx.FOR()), None, spec, block).at(specCtx)
    }

  }

  /**
    * {@inheritDoc  }
    *
    * <p>The default implementation returns the result of calling
    * {@link #   visitChildren} on {@code ctx}.</p>
    */
  override def visitGoStmt(ctx: GoStmtContext): PGoStmt = {
    visitChildren(ctx) match {
      case Vector("go", exp : PExpression) => PGoStmt(exp).at(ctx)
    }
  }

  def visitLabelDef(node: TerminalNode) : PLabelDef = {
    PLabelDef(node.toString).at(node)
  }

  def visitLabelUse(node: TerminalNode) : PLabelUse = {
    PLabelUse(node.toString).at(node)
  }

  /**
    * {@inheritDoc  }
    *
    * <p>The default implementation returns the result of calling
    * {@link #   visitChildren} on {@code ctx}.</p>
    */
  override def visitLabeledStmt(ctx: LabeledStmtContext): PLabeledStmt = {
    val label = visitLabelDef(ctx.IDENTIFIER())
    val stmt = visitNodeOrElse[PStatement](ctx.statement(), PEmptyStmt().at(label))
    PLabeledStmt(label, stmt).at(ctx)
  }


  def visitExprDefaultClause(ctx: ExprCaseClauseContext): PExprSwitchDflt = {
    PExprSwitchDflt(PBlock(visitStatementList(ctx.statementList())).at(ctx)).at(ctx)
  }

  /**
    * {@inheritDoc  }
    *
    * <p>The default implementation returns the result of calling
    * {@link #   visitChildren} on {@code ctx}.</p>
    */
  override def visitExprCaseClause(ctx: ExprCaseClauseContext): PExprSwitchCase = {
    val left = visitExpressionList(ctx.exprSwitchCase().expressionList())
    val body = PBlock(visitStatementList(ctx.statementList())).at(ctx)
    PExprSwitchCase(left, body).at(ctx)
  }

  /**
    * {@inheritDoc  }
    *
    * <p>The default implementation returns the result of calling
    * {@link #   visitChildren} on {@code ctx}.</p>
    */
  override def visitExprSwitchStmt(ctx: ExprSwitchStmtContext): PExprSwitchStmt = {
    val pre = visitNodeOrNone[PSimpleStmt](ctx.terminatedSimpleStmt())
    // if the switch has no expression, generate a bool lit
    val expr = visitNodeOrElse[PExpression](ctx.expression(),PBoolLit(true).at(ctx.SWITCH()))
    // iterate through the clauses, partitioning them into normal cases and the default case
    val (dflt, cases) = ctx.exprCaseClause().asScala.toVector.partitionMap(clause =>
      if (has(clause.exprSwitchCase().DEFAULT())) Left(visitExprDefaultClause(clause).body)
      else Right(visitExprCaseClause(clause))
    )
    PExprSwitchStmt(pre, expr, cases, dflt).at(ctx)
  }

  /**
    * {@inheritDoc  }
    *
    * <p>The default implementation returns the result of calling
    * {@link #   visitChildren} on {@code ctx}.</p>
    */
  override def visitTypeList(ctx: TypeListContext): Vector[PExpressionOrType] = {
    val types = visitListNode[PType](ctx.type_())
    // Need to check whether this includes nil, since it's a predeclared identifier and not a type
    if (has(ctx.NIL_LIT()) && !ctx.NIL_LIT().isEmpty) types.appended(PNilLit().at(ctx.NIL_LIT(0))) else types
  }

  /**
    * {@inheritDoc  }
    *
    * <p>The default implementation returns the result of calling
    * {@link #   visitChildren} on {@code ctx}.</p>
    */
  override def visitTypeCaseClause(ctx: TypeCaseClauseContext): PTypeSwitchCase = {
    val body = PBlock(visitStatementList(ctx.statementList()))
      .at(if (has(ctx.statementList())) ctx.statementList() else ctx) // If we have no statement list, we need to position at the context
    val left = visitTypeList(ctx.typeSwitchCase().typeList())
    PTypeSwitchCase(left, body).at(ctx)
  }

  def visitTypeDefaultClause(ctx: TypeCaseClauseContext): PTypeSwitchDflt = {
    val body  = PBlock(visitStatementList(ctx.statementList())).at(ctx.statementList())
    PTypeSwitchDflt(body).at(ctx)
  }

  /** Visits a type switch node
    *
    * @param ctx the type switch context
    * @return a positioned PTypeSwitch
    */
  override def visitTypeSwitchStmt(ctx: TypeSwitchStmtContext): PTypeSwitchStmt = {
    val pre = visitNodeOrNone[PSimpleStmt](ctx.terminatedSimpleStmt())
    val binder = if (has(ctx.typeSwitchGuard().IDENTIFIER())) Some(idnDef.get(ctx.typeSwitchGuard().IDENTIFIER())) else None
    val expr = visitPrimaryExpr(ctx.typeSwitchGuard().primaryExpr())
    // iterate through the cases and partition them into normal cases and the default case
    val (dflt, cases) = ctx.typeCaseClause().asScala.toVector.partitionMap(clause =>
      if (has(clause.typeSwitchCase().DEFAULT())) Left(visitTypeDefaultClause(clause).body) // default : <statements>
      else Right(visitTypeCaseClause(clause)) // case <types> : <statements>
    )
    PTypeSwitchStmt(pre, expr, binder, cases, dflt).at(ctx)

  }

  /**
    * {@inheritDoc  }
    *
    * <p>The default implementation returns the result of calling
    * {@link #   visitChildren} on {@code ctx}.</p>
    */
  override def visitPackageStmt(ctx: PackageStmtContext): PPackageWand = {
    visitChildren(ctx) match {
      case Vector("package", w : PMagicWand) => PPackageWand(w,None).at(ctx)
      case Vector("package", w : PMagicWand, b : PBlock) => PPackageWand(w,Some(b)).at(ctx)
      case Vector(_, e, _*) => fail(ctx,s"expected a magic wand but instead got $e")
    }
  }

  /**
    * {@inheritDoc  }
    *
    * <p>The default implementation returns the result of calling
    * {@link #   visitChildren} on {@code ctx}.</p>
    */
  override def visitApplyStmt(ctx: ApplyStmtContext): PApplyWand = {
    visitChildren(ctx) match {
      case Vector("apply", w  : PMagicWand) => PApplyWand(w).at(ctx)
      case e => fail(ctx, s"expected a magic wand but instead got $e")
    }
  }

  /**
    * {@inheritDoc  }
    *
    * <p>The default implementation returns the result of calling
    * {@link #   visitChildren} on {@code ctx}.</p>
    */
  override def visitGotoStmt(ctx: GotoStmtContext): PGoto = PGoto(visitLabelUse(ctx.IDENTIFIER())).at(ctx)

  /**
    * {@inheritDoc  }
    *
    * <p>The default implementation returns the result of calling
    * {@link #   visitChildren} on {@code ctx}.</p>
    */
  override def visitContinueStmt(ctx: ContinueStmtContext): PContinue = {
    val label = if (has(ctx.IDENTIFIER())) Some(visitLabelUse(ctx.IDENTIFIER())) else None
    PContinue(label).at(ctx)
  }

  /**
    * {@inheritDoc  }
    *
    * <p>The default implementation returns the result of calling
    * {@link #   visitChildren} on {@code ctx}.</p>
    */
  override def visitBreakStmt(ctx: BreakStmtContext): PBreak = {
    val label = if (has(ctx.IDENTIFIER())) Some(visitLabelUse(ctx.IDENTIFIER())) else None
    PBreak(label).at(ctx)
  }


  /**
    * {@inheritDoc  }
    *
    * <p>The default implementation returns the result of calling
    * {@link #   visitChildren} on {@code ctx}.</p>
    */
  override def visitDeferStmt(ctx: DeferStmtContext): AnyRef = {
    val expr : PExpression = visitExpression(ctx.expression())
    PDeferStmt(expr).at(ctx)
  }

  override def visitStatement(ctx: GobraParser.StatementContext): PStatement = {
    visitChildren(ctx) match {
      // Declaration statements are wrapped in sequences to constitute a statement
      case decl : Vector[PDeclaration] @unchecked => PSeq(decl).at(ctx)
      case s : PStatement => s
      case _ => fail(ctx, "failed to translate statement")
    }
  }

  /**
    * {@inheritDoc  }
    *
    * <p>The default implementation returns the result of calling
    * {@link #   visitChildren} on {@code ctx}.</p>
    */
  // TODO : Refactor
  override def visitCommClause(ctx: CommClauseContext): PSelectClause = {
    val stmts : Vector[PStatement] = visitStatementList(ctx.statementList())
    val body = stmts match {
      case Vector() => PBlock(Vector.empty).at(ctx.COLON())
      case v => PBlock(v).at(ctx.statementList())
    }
    if (has(ctx.commCase().sendStmt())) {
      PSelectSend(visitNode(ctx.commCase().sendStmt()), body)
    } else if (has(ctx.commCase().recvStmt())) {
      val expr = visitExpression(ctx.commCase().recvStmt().recvExpr) match {
        case recv : PReceive => recv
        case _ => fail(ctx, "Receive expression required.")
      }
      // TODO : Refactor Assignees
      if (has(ctx.commCase().recvStmt().ASSIGN())) {
        val ass = visitAssigneeList(ctx.commCase().recvStmt().expressionList()) match {
          case v: Vector[PAssignee] => v
          case _ => fail(ctx, "Assignee List contains non-assignable expressions.")
        }
        PSelectAssRecv(expr, ass, body).at(ctx)
      } else if (has(ctx.commCase().recvStmt().DECLARE_ASSIGN())) {
        val idnUnkList(left) = visitIdentifierList(ctx.commCase().recvStmt().identifierList())
        PSelectShortRecv(expr, left, body).at(ctx)
      } else PSelectRecv(expr, body).at(ctx)
    } else PSelectDflt(body).at(ctx)
  }

  /**
    * {@inheritDoc  }
    *
    * <p>The default implementation returns the result of calling
    * {@link #   visitChildren} on {@code ctx}.</p>
    */
  override def visitSelectStmt(ctx: SelectStmtContext): PSelectStmt = {
    val clauses = ctx.commClause().asScala.toVector.map(visitCommClause)
    // TODO: Do this in one pass
    val send = clauses collect { case v: PSelectSend => v }
    val rec = clauses collect { case v: PSelectRecv => v }
    val arec = clauses collect { case v: PSelectAssRecv => v }
    val srec = clauses collect { case v: PSelectShortRecv => v }
    val dflt = clauses collect { case v: PSelectDflt => v }

    PSelectStmt(send, rec, arec, srec, dflt).at(ctx)
  }


  /**
    * Visit a parse tree produced by `GobraParser`.
    *
    * @param ctx the parse tree
    * @return the visitor result
    */
  override def visitStatementList(ctx: GobraParser.StatementListContext): Vector[PStatement] = {
    if (ctx == null) return Vector.empty
    for (stmt <- ctx.statement().asScala.toVector) yield visitStatement(stmt)
  }



  /**
    * Visit a parse tree produced by `GobraParser`.
    *
    * @param ctx the parse tree
    * @return the visitor result
    */
  // TODO : Refactor easy
  override def visitAssignment(ctx: GobraParser.AssignmentContext): PSimpleStmt = {
    val left = visitAssigneeList(ctx.expressionList(0)) match {
      case v: Vector[PAssignee] => v
      case _ => fail(ctx, "Assignee List contains non-assignable expressions.")
    }
    val right = visitExpressionList(ctx.expressionList(1))
    if (has(ctx.assign_op().ass_op)) {
      val ass_op = ctx.assign_op().ass_op.getType match {
        case GobraParser.PLUS => PAddOp()
        case GobraParser.MINUS => PSubOp()
        case GobraParser.STAR =>  PMulOp()
        case GobraParser.DIV => PDivOp()
        case GobraParser.MOD => PModOp()
        case GobraParser.AMPERSAND => PBitAndOp()
        case GobraParser.OR => PBitOrOp()
        case GobraParser.CARET => PBitXorOp()
        case GobraParser.BIT_CLEAR => PBitClearOp()
        case GobraParser.LSHIFT => PShiftLeftOp()
        case GobraParser.RSHIFT => PShiftRightOp()
      }
      PAssignmentWithOp(right match {
        case Vector(r) => r
        case Vector(_, _*) => fail(ctx.expressionList(0), "Assignments with operators can only have one right-hand expression.")
      }, ass_op, left match {
        case Vector(l) => l
        case Vector(_, _*) => fail(ctx.expressionList(0), "Assignments with operators can only have one left-hand expression.")
      }).at(ctx)
    }
    else {
      PAssignment(right, left)
        .at(ctx)
    }
  }

  /**
    * {@inheritDoc  }
    *
    * <p>The default implementation returns the result of calling
    * {@link #visitChildren} on {@code ctx}.</p>
    */
  override def visitMethodSpec(ctx: GobraParser.MethodSpecContext): PMethodSig = {
    val ghost = has(ctx.GHOST())
    val spec = if (ctx.specification() != null) visitSpecification(ctx.specification()) else PFunctionSpec(Vector.empty,Vector.empty,Vector.empty, Vector.empty).at(ctx)
    // The name of each explicitly specified method must be unique and not blank.
    val id = idnDef.get(ctx.IDENTIFIER())
    val args = for (param <- ctx.parameters().parameterDecl().asScala.toVector) yield visitParameterDecl(param)
    val result = if (ctx.result() != null) visitResult(ctx.result()) else PResult(Vector.empty).at(ctx)
    PMethodSig(id, args.flatten, result, spec, isGhost = ghost).at(ctx)
  }

  /**
    * {@inheritDoc  }
    *
    * <p>The default implementation returns the result of calling
    * {@link #visitChildren} on {@code ctx}.</p>
    */
  override def visitPredicateSpec(ctx: PredicateSpecContext): PMPredicateSig = {
    val id = idnDef.get(ctx.IDENTIFIER())
    val args = for (param <- ctx.parameters().parameterDecl().asScala.toVector) yield visitParameterDecl(param)
    PMPredicateSig(id, args.flatten).at(ctx)
  }

  /**
    * {@inheritDoc  }
    *
    * <p>The default implementation returns the result of calling
    * {@link #visitChildren} on {@code ctx}.</p>
    */
  override def visitInterfaceType(ctx: GobraParser.InterfaceTypeContext): PInterfaceType = {
    val methodDecls = (for (meth <- ctx.methodSpec().asScala.toVector) yield visitMethodSpec(meth).at(ctx)).at(ctx)
    val embedded = for (typ <- ctx.typeName().asScala.toVector) yield
      PInterfaceName(PNamedOperand(idnUse.get(typ.IDENTIFIER())).at(typ)).at(typ)
    val predicateDecls = for (pred <- ctx.predicateSpec().asScala.toVector) yield visitPredicateSpec(pred)
    PInterfaceType(embedded, methodDecls, predicateDecls).at(ctx)
  }

  /**
    * {@inheritDoc  }
    *
    * <p>The default implementation returns the result of calling
    * {@link #visitChildren} on {@code ctx}.</p>
    */
  override def visitEmbeddedField(ctx: EmbeddedFieldContext): PEmbeddedType = {
    // TODO : revisit when builtin types are implemented
    val name : PNamedType = visitNode[Either[PNamedType, PDot]](ctx.typeName()) match {
      case Left(name : PNamedType) => name
      case Right(_) => fail(ctx, "This type is not allowed here")
    }
    if (ctx.STAR() != null) {
      PEmbeddedPointer(name).at(ctx)
    } else {
      PEmbeddedName(name).at(ctx)
    }
  }

  /**
    * {@inheritDoc  }
    *
    * <p>The default implementation returns the result of calling
    * {@link #visitChildren} on {@code ctx}.</p>
    */
  override def visitFieldDecl(ctx: FieldDeclContext): PStructClause = {
    if (ctx.embeddedField() != null) {
      val et = visitEmbeddedField(ctx.embeddedField())
      PEmbeddedDecl(et, PIdnDef(et.name).at(et)).at(ctx)
    } else {
      val goIdnDefList(ids) = visitIdentifierList(ctx.identifierList())
      val t = visitType_(ctx.type_())
      PFieldDecls(ids map (id => PFieldDecl(id, t.copy).at(id))).at(ctx)
    }
  }

  /**
    * {@inheritDoc  }
    *
    * <p>The default implementation returns the result of calling
    * {@link #visitChildren} on {@code ctx}.</p>
    */
  override def visitStructType(ctx: StructTypeContext): PStructType = {
    val decls = for (decl <- ctx.fieldDecl().asScala.toVector) yield visitFieldDecl(decl)
    PStructType(decls).at(ctx)
  }

  /**
    * {@inheritDoc  }
    *
    * <p>The default implementation returns the result of calling
    * {@link #visitChildren} on {@code ctx}.</p>
    */
  override def visitFunctionType(ctx: FunctionTypeContext): PFunctionType = {
    visitChildren(ctx) match {
      case Vector("func", (args: Vector[PParameter], result : PResult)) => PFunctionType(args, result).at(ctx)
    }
  }

  /**
    * {@inheritDoc  }
    *
    * <p>The default implementation returns the result of calling
    * {@link #   visitChildren} on {@code ctx}.</p>
    */
  override def visitPredTypeParams(ctx: PredTypeParamsContext): Vector[PType] = {
    for (typ <- ctx.type_().asScala.toVector) yield visitType_(typ)
  }

  /**
    * {@inheritDoc  }
    *
    * <p>The default implementation returns the result of calling
    * {@link #   visitChildren} on {@code ctx}.</p>
    */
  override def visitPredType(ctx: PredTypeContext): PPredType = visitChildren(ctx) match {
      case Vector("pred", (params : Vector[PType])) => PPredType(params)
    }


  override def visitChannelType(ctx: ChannelTypeContext): PChannelType = {
    val res = visitChildren(ctx) match {
      case Vector("chan", typ : PType) => PBiChannelType(typ)
      case Vector("chan", "<-", typ : PType) => PSendChannelType(typ)
      case Vector("<-", "chan", typ : PType) => PRecvChannelType(typ)
    }
    res.at(ctx)
  }

  /**
    * {@inheritDoc  }
    *
    * <p>The default implementation returns the result of calling
    * {@link #   visitChildren} on {@code ctx}.</p>
    */
  override def visitPointerType(ctx: PointerTypeContext): PDeref = visitChildren(ctx) match {
    case Vector("*", typ : PType) => PDeref(typ).at(ctx)
  }



  /**
    * {@inheritDoc  }
    *
    * <p>The default implementation returns the result of calling
    * {@link #visitChildren} on {@code ctx}.</p>
    */
  override def visitSqType(ctx: SqTypeContext): PGhostLiteralType = {
    visitChildren(ctx) match {
      case Vector(kind : String, "[", typ : PType, "]") => (kind match {
        case "seq" => PSequenceType(typ)
        case "set" => PSetType(typ)
        case "mset" => PMultisetType(typ)
        case "option" => POptionType(typ)
      }).at(ctx)
      case Vector("dict", "[", keys : PType, "]", values : PType) => PMathematicalMapType(keys, values).at(ctx)
    }
  }

  /**
    * {@inheritDoc  }
    *
    * <p>The default implementation returns the result of calling
    * {@link #   visitChildren} on {@code ctx}.</p>
    */
  override def visitGhostSliceType(ctx: GhostSliceTypeContext): PGhostSliceType = {
    val typ = visitType_(ctx.elementType().type_())
    PGhostSliceType(typ).at(ctx)
  }

  /**
    * {@inheritDoc  }
    *
    * <p>The default implementation returns the result of calling
    * {@link #   visitChildren} on {@code ctx}.</p>
    */
  override def visitDomainType(ctx: DomainTypeContext): PDomainType = {
    val (funcs, axioms) = ctx.domainClause().asScala.toVector.partitionMap(visitDomainClause)
    PDomainType(funcs, axioms).at(ctx)
  }

  override def visitDomainClause(ctx: DomainClauseContext): Either[PDomainFunction, PDomainAxiom] = {
    visitChildren(ctx) match {
      case Vector("func", idnDef(id), (params : Vector[PParameter], result : PResult)) => Left(PDomainFunction(id, params, result).at(ctx))
      case Vector("axiom", "{", expr : PExpression, _, "}") => Right(PDomainAxiom(expr).at(ctx))
      case _ => fail(ctx)
    }
  }

  /**
    * Visit a parse tree produced by `GobraParser`.
    *
    * @param ctx the parse tree
    * @return the visitor result
    */
  override def visitType_(ctx: GobraParser.Type_Context): PType = {
<<<<<<< HEAD
    visitChildren(ctx) match {
        case Vector("perm") => PPermissionType().at(ctx)
=======
    if (ctx.predefined != null) {
      val t = ctx.predefined.getType match {
        case GobraParser.BOOL => PBoolType()
        case GobraParser.STRING => PStringType()
        case GobraParser.PERM => PPermissionType()
        case GobraParser.RUNE => PRune()
        case GobraParser.INT => PIntType()
        case GobraParser.INT8 => PInt8Type()
        case GobraParser.INT16 => PInt16Type()
        case GobraParser.INT32 => PInt32Type()
        case GobraParser.INT64 => PInt64Type()
        case GobraParser.BYTE => PByte()
        case GobraParser.UINT => PUIntType()
        case GobraParser.UINT8 => PUInt8Type()
        case GobraParser.UINT16 => PUInt16Type()
        case GobraParser.UINT32 => PUInt32Type()
        case GobraParser.UINT64 => PUInt64Type()
        case GobraParser.UINTPTR => PUIntPtr()
        case GobraParser.FLOAT32 => PFloat32()
        case GobraParser.FLOAT64 => PFloat64()
        case _ => fail(ctx, s"${ctx.predefined.getText} is not supported yet.")
      }
      t.at(ctx)
    } else {
      visitChildren(ctx) match {
        case typ : PType => typ
>>>>>>> e3648704
        case Vector(_, typ : PType, _) => typ
        case namedOrDot : Either[PNamedType, PDot] => namedOrDot.merge
      }
  }

  /**
    * {@inheritDoc  }
    *
    * <p>The default implementation returns the result of calling
    * {@link #visitChildren} on {@code ctx}.</p>
    */
  override def visitQualifiedIdent(ctx: QualifiedIdentContext): PDot = {
    visitChildren(ctx) match {
      case Vector(idnUse(base), ".", idnUse(id)) => PDot(PNamedOperand(base).at(base), id).at(ctx)
    }
  }

  def visitTypeIdentifier(typ: TerminalNode): Either[PPredeclaredType, PNamedOperand] = {
    typ.getSymbol.getText match {
      case "perm" => Left(PPermissionType().at(typ))
      case "int" => Left(PIntType().at(typ))
      case "int16" => Left(PInt16Type().at(typ))
      case "int32" => Left(PInt32Type().at(typ))
      case "int64" => Left(PInt64Type().at(typ))
      case "uint" => Left(PUIntType().at(typ))
      case "byte" => Left(PByte().at(typ))
      case "uint8" => Left(PUInt8Type().at(typ))
      case "uint16" => Left(PUInt16Type().at(typ))
      case "uint32" => Left(PUInt32Type().at(typ))
      case "uint64" => Left(PUInt64Type().at(typ))
      case "uintptr" => Left(PUIntPtr().at(typ))
      case "bool" => Left(PBoolType().at(typ))
      case "string" => Left(PStringType().at(typ))
      case "rune" => Left(PRune().at(typ))
      case _ => Right(PNamedOperand(idnUse.get(typ)).at(typ))
    }
  }

  /**
    * Visit a parse tree produced by `GobraParser`.
    *
    * @param ctx the parse tree
    * @return the visitor result
    */
  // TODO : Revisit when builtin types are implemented
  def visitTypeNameNoPredeclared(ctx: GobraParser.TypeNameContext): PLiteralType = {
    if (ctx.IDENTIFIER() != null) visitTypeIdentifier(ctx.IDENTIFIER()) match {
      case Left(value) => fail(ctx, ctx.IDENTIFIER().getText + value.formatted)
      case Right(value) => value
    }
    else if (ctx.qualifiedIdent() != null) {
      visitQualifiedIdent(ctx.qualifiedIdent())
    } else fail(ctx, "Predeclared Type where not applicable")
  }

  override def visitTypeName(ctx: GobraParser.TypeNameContext): Either[PNamedType, PDot] = {
    if (ctx.IDENTIFIER() != null) {
      Left(visitTypeIdentifier(ctx.IDENTIFIER()).merge)
    } else {
      Right(visitNode[PDot](ctx.qualifiedIdent()))
    }
   }

  /**
    * Visit a parse tree produced by `GobraParser`.
    *
    * @param ctx the parse tree
    * @return the visitor result
    */
  // TODO : Refactor easy
  override def visitResult(ctx: GobraParser.ResultContext): PResult = {
    if (ctx.parameters() != null) {
      val results = for (param <- ctx.parameters().parameterDecl().asScala.toVector) yield visitParameterDecl(param)
      PResult(results.flatten).at(ctx)
    } else {
      PResult(Vector(PUnnamedParameter(visitType_(ctx.type_())).at(ctx))).at(ctx)
    }
  }

  /**
    * Visit a parse tree produced by `GobraParser`.
    *
    * @param ctx the parse tree
    * @return the visitor result
    */
  override def visitParameterDecl(ctx: GobraParser.ParameterDeclContext): Vector[PParameter] = {
    val typ = if (has(ctx.ELLIPSIS())) PVariadicType(visitType_(ctx.type_())).at(ctx) else visitType_(ctx.type_())
    val params = if(ctx.identifierList() != null) {
      // "_" should be supported here to allow unused parameters for interfaces etc.
      goIdnDefList.get(visitIdentifierList(ctx.identifierList())).map(id => PNamedParameter(id, typ.copy).at(id))
    } else {
      Vector[PActualParameter](PUnnamedParameter(typ).at(ctx.type_()))
    }

    if (ctx.GHOST() != null) {
      params.map(PExplicitGhostParameter(_).at(ctx))
    } else params
  }



  override def visitTerminal(node: TerminalNode): AnyRef = node.getSymbol.getType match {
    // Pass Identifiers up so they can be handled by the invoking rule
    case GobraParser.IDENTIFIER => node
    case _ => node.getText
  }

  override def visitChildren(node: RuleNode): AnyRef = {
    node match {
      case context: ParserRuleContext => {
        context.children.asScala.view.map{n =>
          (n.accept(this), n) match {
            case (p : PNode, ctx : ParserRuleContext) => p.at(ctx)
            case (p : PNode, term : TerminalNode) => p.at(term)
            case (p, _) => p
          }
        }.toVector match {
          // make sure to avoid nested vectors of single items
          case Vector(res) => res
          case v => v
        }
      }
      // TODO: violation
      case x => violation(s"Expected ParserRuleContext, but got ${x}")
    }
  }

  /** An implementation of the visit function that positions the result, if the
    * context is [[Positionable]] and the result can be positioned.
    *
    * @param tree the tree to be visited
    * @return
    */

  override def visit(tree: ParseTree): AnyRef = {
    val res = super.visit(tree)
    (tree, res) match {
      case (ctx: ParserRuleContext, node : PNode) => node.at(ctx)
      case (ctx: TerminalNode, node : PNode) => node.at(ctx)
      case (ctx: Token, node : PNode) => node.at(ctx)
      case (_, node) => node
    }
  }

  /** Helper Function to avoid having to cast when visiting single nodes
    *
    * @param ctx a rule context
    * @tparam P
    * @return
    */

  def visitNode[P <: AnyRef](ctx : ParserRuleContext) : P = {
    visit(ctx) match {
      case p : P => p
      case e => fail(ctx, s"expected ${weakTypeTag[P].toString()} but got ${e}")
    }
  }

  /** Helper Function for optional Nodes
    *
    * @param ctx a context that might be null (signified with ? in the grammar)
    * @tparam P The PNode type
    * @return a positioned Option of a positioned PNode
    */
  def visitNodeOrNone[P <: PNode](ctx : ParserRuleContext) : Option[P] = {
    if (ctx != null) {
      Some(visitNode(ctx)).pos()
    } else None
  }

  /** Helper Function for Nodes with a default
    *
    * @param ctx a context that might be null (signified with ? in the grammar)
    * @tparam P The PNode type
    * @return a positioned Option of a positioned PNode
    */
  def visitNodeOrElse[P <: PNode](ctx : ParserRuleContext, default : P) : P = {
    visitNodeOrNone[P](ctx) match {
      case Some(value) => value
      case None => default
    }
  }

  def visitListNode[P <: PNode](ctx : java.util.List[_ <: ParserRuleContext], optional : Boolean = false, default : ParserRuleContext = new ParserRuleContext()) : Vector[P] = {
    ctx.asScala.view.map(visitNode[P]).toVector match {
      case e@Vector() => e
      case v => v.range(v.head, v.last)
    }
  }



  def visitNodeIf[P <: PNode, C <: ParserRuleContext](ctx : java.util.List[C], cond : (C => Boolean)) : Vector[P] = {
    ctx.asScala.toVector.collect {
      case c if cond(c) => visitNode(c)
    }.asInstanceOf[Vector[P]]
  }

  def always[C <: ParserRuleContext](c : C) : Boolean = true



  private def fail(cause : NamedPositionable, msg : String = "") = {
    throw TranslationFailure(cause, msg)
  }

  private def warn(cause: NamedPositionable, msg : String): Unit = {
    warnings.append(TranslationWarning(cause, msg))
  }

  implicit class PositionableParserRuleContext[P <: ParserRuleContext](ctx: P) extends NamedPositionable {
    val startPos : Position = Position(ctx.getStart.getLine, ctx.getStart.getCharPositionInLine+1, source)
    val endPos : Position = Position(ctx.getStop.getLine, ctx.getStop.getCharPositionInLine+ctx.getStop.getText.length+1, source)
    val name : String = GobraParser.ruleNames.array(ctx.getRuleIndex)
    val text : String = ctx.getText
  }

  implicit class PositionableTerminalNode[T <: TerminalNode](term: T) extends NamedPositionable {
    private val tok = term.getSymbol
    val startPos : Position = Position(tok.getLine, tok.getCharPositionInLine+1, source)
    val endPos : Position = Position(tok.getLine, tok.getCharPositionInLine+term.getText.length+1, source)
    val name : String = GobraParser.VOCABULARY.getDisplayName(term.getSymbol.getType)
    val text : String = term.getText
  }

  implicit class PositionableToken[T <: Token](tok: T) extends NamedPositionable {
    val startPos : Position = Position(tok.getLine, tok.getCharPositionInLine+1, source)
    val endPos : Position = Position(tok.getLine, tok.getCharPositionInLine+tok.getText.length+1, source)
    val name : String = GobraParser.VOCABULARY.getDisplayName(tok.getType)
    val text : String = tok.getText
  }

  implicit class PositionedPNodeOption[O <: Some[PNode]](some: O) {
    def pos(): O = {
      pom.positions.dupPos(some.get, some)
    }

    def copy: O = rewriter.deepclone(some)

  }

  implicit class PositionedPAstNode[N <: PNode](node: N) {

    def at(p: Positionable): N = {
      pom.positions.setStart(node, p.startPos)
      pom.positions.setFinish(node, p.endPos)
      node
    }

    def at(other: PNode): N = {
      pom.positions.dupPos(other, node)
    }

    def range(from: PNode, to: PNode): N = {
      pom.positions.dupRangePos(from, to, node)
    }

    def copy: N = rewriter.deepclone(node)
  }

  implicit class PositionedPAstNodeVector[V <: Vector[PNode]](v: V) {

    def at(p: Positionable): V = {
      pom.positions.setStart(v, p.startPos)
      pom.positions.setFinish(v, p.endPos)
      v
    }

    def at(other: PNode): V = {
      pom.positions.dupPos(other, v)
    }

    def range(from: PNode, to: PNode): V = {
      pom.positions.dupRangePos(from, to, v)
    }

    //def copy: V = rewriter.deepclone(v)
  }


  def has(a : AnyRef): Boolean = {
    a != null
  }


  override def aggregateResult(aggregate: AnyRef, nextResult: AnyRef): AnyRef = {
    val list = aggregate.asInstanceOf[ListBuffer[AnyRef]]
    list :+ nextResult
  }

  override def defaultResult(): ListBuffer[AnyRef] = ListBuffer.empty[AnyRef]


  /**
    * This class extracts PIdnNodes from IDENTIFIER tokens
    *
    * @param constructor The constructor used to create the PIdnNode
    * @param blankIdentifier A function to handle blank identifiers. If blank identifiers are not allowed, it should
    *                        always return None, otherwise it should return the appropriate PIdnNode.
    * @tparam N the type of the PIdnNode to return
    */
  case class PIdnNodeEx[N <: PNode](constructor : (String => N), blankIdentifier : ((TerminalNode) => Option[N])) {
    def unapply(arg: TerminalNode) : Option[N] = {
      arg.getText match {
        case "_" => blankIdentifier(arg)
        case a : String => Some(constructor(a).at(arg))
        case _ => None
      }
    }
    /**
      * Directly extract a PIdnNode from an IDENTIFIER token. Fails if the token doesn't match.
      * @param arg The IDENTIFIER to extract from
      * @return A vector of PIdnNodes
      */
    def get(arg : TerminalNode) : N = unapply(arg) match {
      case Some(value) => value
      case None => fail(arg)
    }
  }

  /**
    * This class extracts Vectors of PIdnNode from Lists of IDENTIFIER tokens
    *
    * @param extractor The extractor used for the individual identifiers
    * @tparam N The type of the PIdnNode to return
    */
  case class PIdnNodeListEx[N <: PNode](extractor : PIdnNodeEx[N]) {
    def unapply(arg : Iterable[TerminalNode]) : Option[Vector[N]] = {
      Some(arg.map(extractor.get).toVector)
    }

    /**
      * Directly extract a Vector of PIdnNode from a List of IDENTIFIER tokens. Fails if one of the tokens
      * doen't match.
      * @param arg An iterable of TerminalNodes
      * @return A vector of PIdnNodes
      */
    def get(arg: Iterable[TerminalNode]) : Vector[N] = unapply(arg) match {
      case Some(value) => value
      case None => fail(arg.head)
    }
  }

  // Extractors for all the possible types of PIdnNodes
  private val idnDef = PIdnNodeEx(PIdnDef, _ => None)
  private val idnDefList = PIdnNodeListEx(idnDef)
  private val idnDefLike = PIdnNodeEx(PIdnDef, term => Some(PWildcard().at(term)))
  private val idnDefLikeList = PIdnNodeListEx(idnDefLike)
  private val idnUnk = PIdnNodeEx(PIdnUnk, _ => None)
  private val idnUnkList = PIdnNodeListEx(idnUnk)
  private val idnUnkLike = PIdnNodeEx(PIdnUnk, term => Some(PWildcard().at(term)))
  private val idnUnkLikeList = PIdnNodeListEx(idnUnkLike)
  private val idnUse = PIdnNodeEx(PIdnUse, _ => None)
  private val idnUseList = PIdnNodeListEx(idnUse)
  private val idnUseLike = PIdnNodeEx(PIdnUse, term => Some(PWildcard().at(term)))
  private val idnUseLikeList = PIdnNodeListEx(idnUseLike)

  // These extractors may only be used where Go allows the blank identifier, but Gobra doesnt
  // They generate a unique PIdnNode whose name starts with "_" to not overlap any other identifiers
  private val goIdnDef = PIdnNodeEx(PIdnDef, term => Some(uniqueWildcard(PIdnDef, term).at(term)))
  private val goIdnDefList = PIdnNodeListEx(goIdnDef)
  private val goIdnUnk = PIdnNodeEx(PIdnUnk, term => Some(uniqueWildcard(PIdnUnk, term).at(term)))
  private val goIdnUnkList = PIdnNodeListEx(goIdnUnk)

  def uniqueWildcard[N](constructor : String => N, term : TerminalNode) : N = constructor("_"+term.getSymbol.getTokenIndex)



  class PRewriter(override val positions: Positions) extends PositionedRewriter with Cloner {

  }

  def getBinOp(op : String, ctx : ParserRuleContext) : (PExpression, PExpression) => PExpression = {
    binOp.getOrElse("'"+op+"'", fail(ctx, "invalid binary expression"))
  }

  def getUnaryOp(op : String, ctx : ParserRuleContext) : (PExpression => PExpression) = {
    unaryOp.getOrElse("'"+op+"'", fail(ctx, "invalid unary expression"))
  }


}

trait Named {
  val name : String
  val text : String
}

// Any object that can be assigned a start and end in a source is positionable
trait Positionable {
  val startPos : Position
  val endPos : Position
  val startFinish : (Position, Position) = (startPos, endPos)
}

// This trait is used for error messages, here we need both a position and a name.
sealed trait NamedPositionable extends Named with Positionable


class TranslationException(cause : NamedPositionable, msg : String)  extends Exception(msg)

case class TranslationFailure(cause: NamedPositionable, msg : String = "") extends TranslationException(cause, s"Translation of ${cause.name} ${cause.text} failed${if (msg.nonEmpty) ": " + msg else "."}")
case class TranslationWarning(cause: NamedPositionable, msg : String = "") extends TranslationException(cause, s"Warning in ${cause.name} ${cause.text}${if (msg.nonEmpty) ": " + msg else "."}")
case class UnsupportedOperatorException(cause: NamedPositionable, typ : String, msg : String = "") extends TranslationException(cause, s"Unsupported $typ operation: ${cause.text}.")<|MERGE_RESOLUTION|>--- conflicted
+++ resolved
@@ -110,115 +110,6 @@
     PMake(typ, args).at(ctx)
   }
 
-<<<<<<< HEAD
-  def visitGobraExpression(ctx: GobraParser.ExpressionContext, wildcardRule: WildcardRule = Disallow): PExpression = {
-    if (ctx.primaryExpr() != null){
-      visitGobraPrimaryExpr(ctx.primaryExpr(), wildcardRule)
-    } else if(ctx.call_op != null) {
-      val exp = visitGobraExpression(ctx.expression(0))
-      val call : PExpression => PExpression = ctx.call_op.getType match {
-        case GobraParser.CAP => PCapacity
-        case GobraParser.LEN => PLength
-        case GobraParser.DOM => PMapKeys
-        case GobraParser.RANGE => PMapValues
-        case GobraParser.PERM => e => PInvoke(PPermissionType(), Vector(e))
-      }
-      call(exp).at(ctx)
-    } else if (has(ctx.new_())) {
-      val typ = visitType_(ctx.new_().type_())
-      PNew(typ).at(ctx)
-    } else if (has(ctx.make())) {
-      val typ = visitType_(ctx.make().type_())
-      val args = visitGobraExpressionList(ctx.make().expressionList())
-      PMake(typ, args).at(ctx)
-    } else if (has(ctx.unfolding())) {
-      visitUnfolding(ctx.unfolding())
-    } else if (ctx.unary_op != null) {
-      val e = visitGobraExpression(ctx.expression(0))
-      val unary : PExpression => PExpression = ctx.unary_op.getType match {
-        case GobraParser.PLUS => PAdd(PIntLit(0).at(ctx), _)
-        case GobraParser.MINUS => PSub(PIntLit(0).at(ctx), _)
-        case GobraParser.EXCLAMATION => PNegation
-        case GobraParser.CARET => PBitNegation
-        case GobraParser.STAR => PDeref
-        case GobraParser.AMPERSAND => PReference
-        case GobraParser.RECEIVE => PReceive
-        case _ => throw UnsupportedOperatorException(ctx.unary_op, "unary")
-      }
-      unary(e).at(ctx)
-    } else {
-        // handling for type equality
-        if (has(ctx.expression(0).type_()) || has(ctx.expression(1).type_())) {
-          val l = if (has(ctx.expression(0).type_())) visitType_(ctx.expression(0).type_()) else visitGobraExpression(ctx.expression(0))
-          val r = if (has(ctx.expression(1).type_())) visitType_(ctx.expression(1).type_()) else visitGobraExpression(ctx.expression(1))
-          val eq_op = if (has(ctx.rel_op)) {
-            ctx.rel_op.getType match {
-              case GobraParser.EQUALS => PEquals
-              case GobraParser.NOT_EQUALS => PUnequals
-              case _ => fail(ctx.rel_op, "Types may only be compared with == or !=.")
-            }
-          } else fail(ctx, "Type expressions may only appear in type comparisons.")
-          return eq_op(l,r).at(ctx)
-        }
-        val left = visitGobraExpression(ctx.expression(0))
-        val right = visitGobraExpression(ctx.expression(1))
-
-        val operationType : (PExpression, PExpression) => PExpression = if (ctx.rel_op != null) {
-          ctx.rel_op.getType match {
-            case GobraParser.EQUALS => PEquals
-            case GobraParser.NOT_EQUALS => PUnequals
-            case GobraParser.LESS => PLess
-            case GobraParser.LESS_OR_EQUALS => PAtMost
-            case GobraParser.GREATER => PGreater
-            case GobraParser.GREATER_OR_EQUALS => PAtLeast
-            case _ => throw UnsupportedOperatorException(ctx.rel_op, "relation")
-          }
-        } else if (ctx.add_op != null) {
-          ctx.add_op.getType match {
-            case GobraParser.PLUS => PAdd
-            case GobraParser.MINUS => PSub
-            case GobraParser.OR => PBitOr
-            case GobraParser.CARET => PBitXor
-            case GobraParser.PLUS_PLUS => PSequenceAppend
-            case GobraParser.WAND => PMagicWand
-            case op =>
-              throw UnsupportedOperatorException(ctx.add_op, "addition")
-          }
-        } else if (ctx.mul_op != null) {
-          ctx.mul_op.getType match {
-            case GobraParser.STAR => PMul
-            case GobraParser.DIV => PDiv
-            case GobraParser.MOD => PMod
-            case GobraParser.LSHIFT => PShiftLeft
-            case GobraParser.RSHIFT => PShiftRight
-            case GobraParser.AMPERSAND => PBitAnd
-            case GobraParser.BIT_CLEAR => PBitClear
-            case op => throw UnsupportedOperatorException(ctx.mul_op, "multiplication")
-          }
-        } else if (ctx.p41_op != null) {
-          ctx.p41_op.getType match {
-            case GobraParser.IN => PIn
-            case GobraParser.MULTI => PMultiplicity
-            case GobraParser.SUBSET => PSubset
-          }
-        } else if (ctx.p42_op != null) {
-          ctx.p42_op.getType match {
-            case GobraParser.UNION =>  PUnion
-            case GobraParser.INTERSECTION => PIntersection
-            case GobraParser.SETMINUS => PSetMinus
-          }
-        } else if (ctx.LOGICAL_AND() != null) {
-          PAnd
-        } else if (ctx.LOGICAL_OR() != null){
-          POr
-        } else if (ctx.IMPLIES() != null) {
-          PImplication
-        } else if (ctx.QMARK() != null) {
-          val els = visitGobraExpression(ctx.expression(2))
-          (l, r) => PConditional(l,r, els)
-        } else fail(ctx)
-        operationType(left, right).at(ctx)
-=======
   /**
     * visits an expression
     */
@@ -238,7 +129,6 @@
       case Vector(op : String, e : PExpression) => getUnaryOp(op, ctx)(e).at(ctx)
       case Vector(a : PExpression, "?", b : PExpression, ":", c : PExpression) =>  PConditional(a, b, c).at(ctx)
       case x => violation(s"Expected expression but got ${x}")
->>>>>>> e3648704
     }
   }
 
@@ -1941,39 +1831,12 @@
     * @return the visitor result
     */
   override def visitType_(ctx: GobraParser.Type_Context): PType = {
-<<<<<<< HEAD
-    visitChildren(ctx) match {
-        case Vector("perm") => PPermissionType().at(ctx)
-=======
-    if (ctx.predefined != null) {
-      val t = ctx.predefined.getType match {
-        case GobraParser.BOOL => PBoolType()
-        case GobraParser.STRING => PStringType()
-        case GobraParser.PERM => PPermissionType()
-        case GobraParser.RUNE => PRune()
-        case GobraParser.INT => PIntType()
-        case GobraParser.INT8 => PInt8Type()
-        case GobraParser.INT16 => PInt16Type()
-        case GobraParser.INT32 => PInt32Type()
-        case GobraParser.INT64 => PInt64Type()
-        case GobraParser.BYTE => PByte()
-        case GobraParser.UINT => PUIntType()
-        case GobraParser.UINT8 => PUInt8Type()
-        case GobraParser.UINT16 => PUInt16Type()
-        case GobraParser.UINT32 => PUInt32Type()
-        case GobraParser.UINT64 => PUInt64Type()
-        case GobraParser.UINTPTR => PUIntPtr()
-        case GobraParser.FLOAT32 => PFloat32()
-        case GobraParser.FLOAT64 => PFloat64()
-        case _ => fail(ctx, s"${ctx.predefined.getText} is not supported yet.")
-      }
-      t.at(ctx)
-    } else {
-      visitChildren(ctx) match {
-        case typ : PType => typ
->>>>>>> e3648704
-        case Vector(_, typ : PType, _) => typ
-        case namedOrDot : Either[PNamedType, PDot] => namedOrDot.merge
+    visitChildren(ctx) match {
+      case typ : PType => typ
+      case "perm" => PPermissionType().at(ctx)
+      case Vector(_, typ : PType, _) => typ
+      case namedOrDot : Either[PNamedType, PDot] => namedOrDot.merge
+      case _ => violation(s"could not translate '${ctx.getText}', got unexpected '${visitChildren(ctx)}'")
       }
   }
 
