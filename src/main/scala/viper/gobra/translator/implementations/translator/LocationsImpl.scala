package viper.gobra.translator.implementations.translator

import viper.gobra.ast.{internal => in}
import in.Addressable.isAddressable
import viper.gobra.reporting.Source
import viper.gobra.translator.Names
import viper.gobra.translator.interfaces.translator.Locations
import viper.gobra.translator.interfaces.{Collector, Context}
import viper.gobra.translator.util.{PrimitiveGenerator, Registrator, ViperUtil => vu}
import viper.gobra.translator.util.ViperWriter.CodeWriter
import viper.silver.{ast => vpr}
import viper.gobra.translator.interfaces.translator.Locations.SubValueRep
import viper.gobra.util.Violation


class LocationsImpl extends Locations {

  import viper.gobra.translator.util.ViperWriter.CodeLevel._

  override def finalize(col: Collector): Unit = {
    fieldReg.finalize(col)
  }

  private lazy val fieldReg: Registrator[vpr.Field] = new Registrator[vpr.Field]

  /** fields are registered at [[valAccess]] and [[fieldAccess]] */
  private def regField(x: vpr.FieldAccess): vpr.FieldAccess = {
    fieldReg.register(x.field)
    x
  }

  private lazy val _pointerField: PrimitiveGenerator.PrimitiveGenerator[vpr.Type, vpr.Field] =
    PrimitiveGenerator.simpleGenerator(
      (t: vpr.Type) => {
        // No ref can hold permission to two val fields at once.
        // Therefore, field names based on the viper type are sufficient
        val f = vpr.Field(name = Names.pointerFields(t), typ = t)(vpr.NoPosition, vpr.NoInfo, vpr.NoTrafos)
        (f, Vector(f))
      }
    )

  private def pointerField(t: in.Type)(ctx: Context): vpr.Field = _pointerField(ctx.typ.translate(t)(ctx))


  /**
    * [v]w -> v
    */
  def variable(v: in.Var)(ctx: Context): CodeWriter[vpr.LocalVar] = {

    val (pos, info, errT) = v.vprMeta

    def goT(t: in.Type): vpr.Type = ctx.typ.translate(t)(ctx)

    v match {
<<<<<<< HEAD
      case in.Parameter(id, t) => unit(vpr.LocalVar(id, goT(t))(pos, info, errT))
      case in.BoundVar(id, t) => unit(vpr.LocalVar(id, goT(t))(pos, info, errT))
=======
      case in.Parameter.In(id, t)    => unit(vpr.LocalVar(id, goT(t))(pos, info, errT))
      case in.Parameter.Out(id, t)    => unit(vpr.LocalVar(id, goT(t))(pos, info, errT))
>>>>>>> 155d34fd
      case in.LocalVar.Val(id, t) => unit(vpr.LocalVar(id, goT(t))(pos, info, errT))
      case in.LocalVar.Inter(id, t) => unit(vpr.LocalVar(id, goT(t))(pos, info, errT))
      case in.LocalVar.Ref(id, _) => unit(vpr.LocalVar(id, vpr.Ref)(pos, info, errT))
    }
  }


  /**
    * Parameter[?x: T] -> { a(x) | a in Values[T] }
    */
  override def parameter(v: in.TopDeclaration)(ctx: Context): (Vector[vpr.LocalVarDecl], CodeWriter[Unit]) = {
    v match {
      case v: in.Var =>
        val trans = values(v.typ)(ctx)
        sequence(trans map { a =>
          a(v)._1.map{ x => // top declarations are not addressable, hence x is a variable
            vu.toVarDecl(x.asInstanceOf[vpr.LocalVar])
          }
        }).cut
    }
  }


  /**
    * Arity[T] -> | Values[T] |
    */
  override def arity(typ: in.Type)(ctx: Context): Int =
    values(typ)(ctx).size


  override def ttype(typ: in.Type)(ctx: Context): vpr.Type = {

    ctx.typeProperty.underlyingType(typ)(ctx) match {
      case _: in.StructT =>
        val trans = values(typ)(ctx)
        val multiVar = in.LocalVar.Inter(Names.freshName, typ)(Source.Parser.Unsourced)
        ctx.tuple.typ(
          trans map (a => ctx.typ.translate(a(multiVar)._2.typ)(ctx))
        )

      case _ =>
        Violation.violation(values(typ)(ctx).size == 1, s"expected type of size 1 but got $typ")
        ctx.typ.translate(typ)(ctx)
    }


    val trans = values(typ)(ctx)

    if (trans.size == 1) {
      ctx.typ.translate(typ)(ctx)
    } else {
      val multiVar = in.LocalVar.Inter(Names.freshName, typ)(Source.Parser.Unsourced)

      ctx.tuple.typ(
        trans map (a => ctx.typ.translate(a(multiVar)._2.typ)(ctx))
      )
    }
  }


  override def target(v: in.LocalVar.Val)(ctx: Context): CodeWriter[Vector[vpr.LocalVar]] = {
    val (decls, writer) = parameter(v)(ctx)
    withoutWellDef(writer).map(_ => decls.map(vu.toVar))
  }


  /**
    * Argument[e: T] -> { a(e) | a in Values[T] }
    */
  override def argument(e: in.Expr)(ctx: Context): CodeWriter[Vector[vpr.Exp]] = {
    val trans = values(e.typ)(ctx)
    sequence(trans map (a => a(e)._1))
  }


  /**
    * [decl x: T] -> InitValue<x>; FOREACH a in Values[T]. a(x) := Default(Type(a(x)))
    */
  override def localDecl(v: in.BottomDeclaration)(ctx: Context): (Vector[vpr.Declaration], CodeWriter[vpr.Stmt]) = {
    v match {
      case v: in.Var =>
        val valueInits = initValues(v)(ctx)
        val (decls, valueUnit) = valueInits.cut
        val as = values(v.typ)(ctx).map(_(v))
        val valueAssigns = seqns(as map { case (r, t) =>

          for {
            ax <- r
            dflt <- ctx.loc.defaultValue(t.typ)(v)(ctx)
          } yield valueAssign(ax, dflt)(v)
        })
        (decls, valueUnit flatMap (_ => valueAssigns))
    }
  }


  override def initialize(v: in.TopDeclaration)(ctx: Context): CodeWriter[vpr.Stmt] = {
    val (pos, info, errT) = v.vprMeta
    v match {
      case v: in.BottomDeclaration => localDecl(v)(ctx)._2
      case v: in.Parameter => unit(vu.nop(pos, info, errT)) // parameters are not initialized
    }
  }


  /**
    * [r] -> Copy<R[r]>
    *
    * translates a location for an expression position
    */
  override def evalue(l: in.Location)(ctx: Context): CodeWriter[vpr.Exp] = copy(l)(ctx)


  /**
    * Copy[e: T]  -> var z; FOREACH a in Values[T]. Init<a(z)>; a(z) := a(e) ~ z
    */
  def copy(e: in.Expr)(ctx: Context): CodeWriter[vpr.Exp] = {

    ctx.typeProperty.underlyingType(e.typ)(ctx) match {
      case _: in.StructT => // TODO: We could optimize the single var case
        val trans = values(e.typ)(ctx)
        val multiVar = in.LocalVar.Inter(Names.freshName, e.typ)(e.info)
        val assigns = sequence(trans map { a =>
          for {
            right <- a(e)._1
            left <- a(multiVar)._1
            l = left.asInstanceOf[vpr.LocalVar]
            _ <- global(vu.toVarDecl(l))
            _ <- bind(l, right)
          } yield ()
        })

        assigns.flatMap(_ => variable(multiVar)(ctx))

      case _ =>
        Violation.violation(values(e.typ)(ctx).size == 1, s"expected type of size 1 but got $e")
        rvalue(e)(ctx)
    }
  }



  /**
    * T[e: T] -> tuple( a(e) | a in Values[T] )
    */
  def tvalue(exp: in.Expr)(ctx: Context): CodeWriter[vpr.Exp] = {
    argument(exp)(ctx) map ctx.tuple.create
  }


  /**
    * CopyFromTuple<t: T> -> var z; FOREACH a in Values[T]. Init<a(z)>; a(z) = get_i(t) ~ z
    */
  override def copyFromTuple(tuple: vpr.Exp, typ: in.Type)(ctx: Context): CodeWriter[vpr.Exp] = {

    val trans = values(typ)(ctx)
    val arity = trans.size

    if(arity == 1) {
      unit(tuple)
    } else {
      val multiVar = in.LocalVar.Inter(Names.freshName, typ)(Source.Parser.Single.fromVpr(tuple))

      val assigns = sequence(trans.zipWithIndex map { case(a, idx) =>
        val right = ctx.tuple.get(tuple, idx, arity)
        for {
          left <- a(multiVar)._1
          l = left.asInstanceOf[vpr.LocalVar]
          _ <- global(vu.toVarDecl(l))
          _ <- bind(l, right)
        } yield ()
      })

      assigns.flatMap(_ => variable(multiVar)(ctx))
    }
  }


  /**
    * [l: T == r] -> FORALL a in Values[T]. a(l) == a(r)
    */
  override def equal(lhs: in.Expr, rhs: in.Expr)(src: in.Node)(ctx: Context): CodeWriter[vpr.Exp] = {
    val (pos, info, errT) = src.vprMeta
    val trans = values(lhs.typ)(ctx)
    sequence(trans map { a =>
      for {
        l <- a(lhs)._1
        r <- a(rhs)._1
      } yield vpr.EqCmp(l ,r)(pos, info, errT)
    }).map(vu.bigAnd(_)(pos, info, errT))
  }


  /**
    * [default(T)] -> var l; FOREACH a in Values[T]. a(l) := simpleDefault(Type(a(l)))
    */
  override def defaultValue(t: in.Type)(src: in.Node)(ctx: Context): CodeWriter[vpr.Exp] = {

    val (pos, info, errT) = src.vprMeta

    val leafVal: PartialFunction[in.Type, CodeWriter[vpr.Exp]] = {
      case in.BoolT => unit(vpr.FalseLit()(pos, info, errT))
      case in.IntT => unit(vpr.IntLit(0)(pos, info, errT))
      case in.PermissionT => unit(vpr.NoPerm()(pos, info, errT))
      case in.PointerT(_) => unit(vpr.NullLit()(pos, info, errT))
      case in.NilT => unit(vpr.NullLit()(pos, info, errT))
    }

    ctx.typeProperty.underlyingType(t)(ctx) match {

      case ut if leafVal.isDefinedAt(ut) => leafVal(ut)

      case _: in.StructT =>
        val trans = values(t)(ctx)
        val v = in.LocalVar.Inter(Names.freshName, t)(src.info)

        sequence(trans map { a =>
          val (wx, t) = a(v)
          for {
            x <- wx
            xVar = x.asInstanceOf[vpr.LocalVar]
            _ <- local(vu.toVarDecl(xVar))
            dv <- leafVal(ctx.typeProperty.underlyingType(t.typ)(ctx))
            _ <- bind(xVar, dv)
          } yield ()
        }).flatMap(_ => variable(v)(ctx))
    }
  }


  /**
    * [b] -> b
    * [n] -> n
    * [s(F: E)] -> var l; FOREACH
    */
  override def literal(lit: in.Lit)(ctx: Context): CodeWriter[vpr.Exp] = {

    val (pos, info, errT) = lit.vprMeta

    lit match {
      case in.IntLit(v) => unit(vpr.IntLit(v)(pos, info, errT))
      case in.BoolLit(b) => unit(vpr.BoolLit(b)(pos, info, errT))
      case in.NilLit() => unit(vpr.NullLit()(pos, info, errT))
      case in.StructLit(typ, args) =>
        val lhsTrans = values(typ)(ctx)
        val rhsTrans = args map (arg => (arg, values(arg.typ)(ctx)))
        val partLengths = rhsTrans map { case (_, vec) => vec.size }

        Violation.violation(lhsTrans.size == partLengths.sum, "encountered ill formed literal")

        var partialLhsTrans = lhsTrans

        val splitLhsTrans = partLengths.map{ len =>
          val (segment, remainder) = partialLhsTrans.splitAt(len)
          partialLhsTrans = remainder
          segment
        }

        val z = in.LocalVar.Inter(Names.freshName, typ)(lit.info)

        sequence((splitLhsTrans zip rhsTrans).flatMap{ case (aLhss ,(arg, aRhss)) =>
          (aLhss zip aRhss) map { case (aLhs, aRhs) =>
            for {
              lhs <- aLhs(z)._1
              lhsVar = lhs.asInstanceOf[vpr.LocalVar]
              _ <- local(vu.toVarDecl(lhsVar))
              rhs <- aRhs(arg)._1
              _ <- bind(lhsVar, rhs)
            } yield ()
          }
        }).flatMap(_ => variable(z)(ctx))
    }
  }


  /**
    * [!r: T = e] -> FOREACH a in Values[T]. a(r) := a(e)
    */
  override def assignment(ass: in.SingleAss)(ctx: Context): CodeWriter[vpr.Stmt] = {
    val trans = values(ass.left.op.typ)(ctx)
    seqns(trans map { a =>
      for{l <- a(ass.left.op)._1; r <- a(ass.right)._1} yield valueAssign(l, r)(ass)
    })
  }


  /** left := right */
  private def valueAssign(left: vpr.Exp, right: vpr.Exp)(src: in.Node): vpr.AbstractAssign = {
    val (pos, info, errT) = src.vprMeta
    left match {
      case l: vpr.LocalVar => vpr.LocalVarAssign(l, right)(pos, info, errT)
      case l: vpr.FieldAccess => vpr.FieldAssign(l, right)(pos, info, errT)
      case _ => Violation.violation(s"expected vpr variable or field access, but got $left")
    }
  }


  /**
    * [v := make(lit: S)] -> v := new(); InitValues[*v], [Foreach (f, e) in lit. (*v).f = e ]
    */
  override def make(mk: in.Make)(ctx: Context): CodeWriter[vpr.Stmt] = {
    val (pos, info, errT) = mk.vprMeta
    val src = mk.info

    mk.typ match {
      case in.CompositeObject.Struct(slit) =>
        val deref = in.Deref(mk.target)(src)
        val fieldZip = ctx.typeProperty.structType(slit.typ)(ctx).get.fields.zip(slit.args)
        val perField = fieldZip.flatMap{ case (f, e) =>
          val fieldRef = in.FieldRef(deref, f)(src)
          // val inhalePermission = in.Inhale(in.Access(in.Accessible.Field(fieldRef))(src))(src)
          val init = in.SingleAss(in.Assignee.Field(fieldRef), e)(src)
          Vector(init)
        }

        seqn{
          for {
            vTarget <- variable(mk.target)(ctx)
            _ <- write(vpr.NewStmt(vTarget, Vector.empty)(pos, info, errT))
            _ <- initValues(deref)(ctx)
            vMake <- seqns(perField map ctx.stmt.translateF(ctx))
          } yield vMake
        }
    }
  }


  /**
    *
    *
    * [acc(*e )] -> PointerAcc[*e]
    * [acc(e.f)] -> FieldAcc[e.f] && PointerAcc[e.f]
    * [acc(  p(as)] -> p(Argument[as])
    * [acc(e.p(as)] -> p(Argument[e], Argument[as])
    *
    * // an idea:
    * [acc(&!e.!f)] -> ProjAcc[e](path(e.f);f)
    * [acc(&!x)]    -> true
    *
    * PointerAcc[!r: S] -> true
    * PointerAcc[!r: T] -> acc(A[r].val)
    * PointerAcc[?r]    -> true
    *
    * FieldAcc[!e.f] -> acc(R[e].f)
    * FieldAcc[?e.f] -> true
    *
    *
    *
    * translates a a field access keeping the last address
    */
  override def access(acc: in.Access)(ctx: Context): CodeWriter[vpr.Exp] = {

    val (pos, info, errT) = acc.vprMeta

    val perm = vpr.FullPerm()(pos, info, errT)

    def pointerAcc(recv: in.Location): CodeWriter[vpr.Exp] = {
      if (isAddressable(recv) && !ctx.typeProperty.isStructType(recv.typ)(ctx)) {
        for {
          r <- avalue(recv)(ctx)
        } yield vpr.FieldAccessPredicate(valAccess(r, recv.typ)(acc)(ctx), perm)(pos, info, errT)
      } else unit(vpr.TrueLit()(pos, info, errT))
    }

    def fieldAcc(fieldRef: in.FieldRef): CodeWriter[vpr.Exp] = {
      if (isAddressable(fieldRef.recv)) {
        for {
          r <- rvalue(fieldRef.recv)(ctx)
          facc = fieldAccess(r, fieldRef.field, isAddressable(fieldRef))(acc)(ctx)
        } yield vpr.FieldAccessPredicate(facc, perm)(pos, info, errT)
      } else unit(vpr.TrueLit()(pos, info, errT))
    }

    acc.e match {
      case in.Accessible.Pointer(der) => pointerAcc(der)

      case in.Accessible.Field(fa) =>
        for {
          path <- fieldAcc(fa)
          pointer <- pointerAcc(fa)
        } yield vpr.And(path, pointer)(pos, info, errT)

      case in.Accessible.Predicate(op) => predicateAccess(op)(ctx)
    }
  }


  /**
    * [acc(  p(as)] -> p(Argument[as])
    * [acc(e.p(as)] -> p(Argument[e], Argument[as])
    */
  override def predicateAccess(acc: in.PredicateAccess)(ctx: Context): CodeWriter[vpr.PredicateAccessPredicate] = {

    val (pos, info, errT) = acc.vprMeta
    val perm = vpr.FullPerm()(pos, info, errT)

    acc match {
      case in.FPredicateAccess(pred, args) =>
        for {
          vArgss <- sequence(args map (argument(_)(ctx)))
          pacc = vpr.PredicateAccess(vArgss.flatten, pred.name)(pos, info, errT)
        } yield vpr.PredicateAccessPredicate(pacc, perm)(pos, info, errT)

      case in.MPredicateAccess(recv, pred, args) =>
        for {
          vRecvs <- ctx.loc.argument(recv)(ctx)
          vArgss <- sequence(args map (argument(_)(ctx)))
          pacc = vpr.PredicateAccess(vRecvs ++ vArgss.flatten, pred.uniqueName)(pos, info, errT)
        } yield vpr.PredicateAccessPredicate(pacc, perm)(pos, info, errT)

      case in.MemoryPredicateAccess(_) =>
        Violation.violation("memory predicate accesses are not supported")
    }
  }


  /**
    * Values[S] -> { \r. R[r.fs] | fs in ValuePaths[S] }
    * Values[T] -> { \r. R[r] }
    */
  override def values(t: in.Type)(ctx: Context): Vector[in.Expr => (CodeWriter[vpr.Exp], SubValueRep)] = {
    def extendBase(base: in.Expr, fields: Vector[in.Field]): in.Expr = {
      fields.foldLeft(base){ case (b, f) => in.FieldRef(b, f)(b.info) }
    }

    t match {
      case u if ctx.typeProperty.isStructType(u)(ctx) =>
        valuePaths(u)(ctx).map(fs => (r: in.Expr) => (rvalue(extendBase(r, fs))(ctx), SubValueRep(fs.last.typ)))
      case _ =>
        Vector(r => (rvalue(r)(ctx), SubValueRep(r.typ)))
    }
  }

  /**
    * InitValue[?e: S] -> { InitValue[e.f] | f in S }
    * InitValue[!e: S] -> { Init<R[e]> } + { InitValue[e.f] | f in S }
    * InitValue[?e: T] -> { Init<R[e]> }
    * InitValue[!e: T] -> { Init<A[e]>, Init<R[e]> }
    */
  private def initValues(base: in.Expr)(ctx: Context): CodeWriter[Vector[vpr.LocalVarDecl]] = {

    if (isAddressable(base)) {
      val vprABase = avalue(base.asInstanceOf[in.Location])(ctx)
      ctx.typeProperty.structType(base.typ)(ctx) match {
        case None =>
          val vprRBase = rvalue(base.asInstanceOf[in.Location])(ctx)
          for { ar <- vprABase; a <- init(ar)(base); br <- vprRBase; b <- init(br)(base) } yield a ++ b
        case Some(st) =>
          val fieldInits = sequence(st.fields map { f =>
            val ext = in.FieldRef(base, f)(base.info)
            initValues(ext)(ctx)
          }).map(_.flatten)
          for { r <- vprABase; a <- init(r)(base); b <- fieldInits } yield a ++ b
      }
    } else {
      val vprBase = rvalue(base)(ctx)
      ctx.typeProperty.structType(base.typ)(ctx) match {
        case None => for { r <- vprBase; a <- init(r)(base) } yield a
        case Some(st) =>
          sequence(st.fields map { f =>
            val ext = in.FieldRef(base, f)(base.info)
            initValues(ext)(ctx)
          }).map(_.flatten)
      }
    }
  }

  /**
    * Init<x>   -> var x
    * Init<e.f> -> inhale acc(e.f)
    */
  def init(e: vpr.Exp)(src: in.Node): CodeWriter[Vector[vpr.LocalVarDecl]] = {
    val (pos, info, errT) = src.vprMeta
    e match {
      case v: vpr.LocalVar => unit(Vector(vu.toVarDecl(v)))
      case f: vpr.FieldAccess =>
        write(vpr.Inhale(vpr.FieldAccessPredicate(f, vpr.FullPerm()(pos, info, errT))(pos, info, errT))(pos, info, errT)).map(_ => Vector.empty)
      case _ => Violation.violation(s"expected variable of field access, but got $e")
    }
  }


  /**
    * ValuePaths[S] -> { (f) | (f: not S') in S } + { f,g | (f: S') in S and g in ValuePaths[S'] }
    */
  private def valuePaths(t: in.Type)(ctx: Context): Vector[Vector[in.Field]] = {
    require(ctx.typeProperty.isStructType(t)(ctx))
    val st = ctx.typeProperty.structType(t)(ctx).get

    st.fields.flatMap{
      case f if ctx.typeProperty.isStructType(f.typ)(ctx) =>
        valuePaths(f.typ)(ctx).map(fs => f +: fs)
      case f => Vector(Vector(f))
    }
  }


  /**
    * A[!x] -> x
    * A[*e] -> R[e]
    * A[!r.!f] -> R[r].f
    * A[?r.!f] -> R[r]#f
    *
    * translates to address of a location for a receiver position
    */
  def avalue(l: in.Location)(ctx: Context): CodeWriter[vpr.Exp] = {
    require(isAddressable(l))

    l match {
      case v: in.Var => variable(v)(ctx)
      case in.Deref(exp, _) => rvalue(exp)(ctx)
      case in.FieldRef(recv, field) =>
        if (isAddressable(recv)) for { r <- rvalue(recv)(ctx) } yield fieldAccess(r, field, addressableField = true)(l)(ctx)
        else for { r <- rvalue(recv)(ctx) } yield fieldExtension(r, field, addressableField = true)(l)(ctx)

      case _ => Violation.violation(s"encountered unexpected addressable location $l")
    }
  }


  /**
    * R[!r: S] -> A[r]
    * R[!r: T] -> A[r].val
    * R[?x]  -> x
    * R[&r] -> assert A[r] != null; A[r]
    * A[!r.?f] -> R[r].f
    * A[?r.?f] -> R[r]#f
    *
    * translates a location for a receiver position
    */
  def rvalue(l: in.Expr)(ctx: Context): CodeWriter[vpr.Exp] = {

    val (pos, info, errT) = l.vprMeta

    l match {
      case l: in.Location =>
        if (isAddressable(l)) {
          if (ctx.typeProperty.isStructType(l.typ)(ctx)) avalue(l)(ctx)
          else for { a <- avalue(l)(ctx) } yield valAccess(a, l.typ)(l)(ctx)
        } else {
          l match {
            case x: in.Var => variable(x)(ctx)

            case ref: in.Ref =>
              for {
                address <- avalue(ref.ref.op)(ctx)
                // assert address != null
                _ <- wellDef(vpr.NeCmp(address, vpr.NullLit()(pos, info, errT))(pos, info, errT))
              } yield address

            case in.FieldRef(recv, field) =>
              if (isAddressable(recv)) for { r <- rvalue(recv)(ctx) } yield fieldAccess(r, field, addressableField = false)(l)(ctx)
              else for { r <- rvalue(recv)(ctx) } yield fieldExtension(r, field, addressableField = false)(l)(ctx)

            case _ => Violation.violation(s"unexpected location: $l")
          }
        }

      case _ => ctx.expr.translate(l)(ctx)
    }
  }



  /** [f] -> f */
  def field(f: in.Field, addressableField: Boolean)(ctx: Context): vpr.Field = {
    val (pos, info, errT) = f.vprMeta
    if (addressableField) {
      vpr.Field(Names.addressableField(f.name), vpr.Ref)(pos, info, errT)
    } else {
      vpr.Field(Names.nonAddressableField(f.name), ctx.typ.translate(f.typ)(ctx))(pos, info, errT)
    }
  }

  /** e # f */
  private def fieldExtension(x: vpr.Exp, f: in.Field, addressableField: Boolean)(src: in.Node)(ctx: Context): vpr.Lhs = {
    val (pos, info, errT) = src.vprMeta
    val vprF = field(f, addressableField)(ctx)
    x match {
      case z: vpr.LocalVar =>
        z.copy(name = Names.fieldExtension(z.name, vprF.name), typ = vprF.typ)(pos, info, errT)

      case z: vpr.FieldAccess =>
        z.copy(
          field = z.field.copy(name = Names.fieldExtension(z.field.name, vprF.name), typ = vprF.typ)(pos, info, errT)
        )(pos, info, errT)

      case _ => Violation.violation(s"expected vpr variable or field access, but got $x")
    }
  }

  /** e.f */
  private def fieldAccess(x: vpr.Exp, f: in.Field, addressableField: Boolean)(src: in.Node)(ctx: Context): vpr.FieldAccess = {
    val (pos, info, errT) = src.vprMeta
    val res = vpr.FieldAccess(x, field(f, addressableField)(ctx))(pos, info, errT)
    val complete = true // TODO: refine (only register field when it corresponds to a proper type)
    if (complete) { regField(res) }
    res
  }


  /** e.val */
  private def valAccess(x: vpr.Exp, t: in.Type)(src: in.Node)(ctx: Context): vpr.FieldAccess = {
    val (pos, info, errT) = src.vprMeta
    regField(vpr.FieldAccess(x, pointerField(t)(ctx))(pos, info, errT))
  }



  // Utils

  private def createMultiVar: vpr.LocalVar =
    vpr.LocalVar(Names.freshName, vpr.Int)(vpr.NoPosition, vpr.NoInfo, vpr.NoTrafos)

  private def inverseVar(x: vpr.LocalVar, typ: in.Type)(info: Source.Parser.Info): in.LocalVar.Val =
    in.LocalVar.Val(x.name, typ)(info)
}<|MERGE_RESOLUTION|>--- conflicted
+++ resolved
@@ -52,13 +52,9 @@
     def goT(t: in.Type): vpr.Type = ctx.typ.translate(t)(ctx)
 
     v match {
-<<<<<<< HEAD
-      case in.Parameter(id, t) => unit(vpr.LocalVar(id, goT(t))(pos, info, errT))
       case in.BoundVar(id, t) => unit(vpr.LocalVar(id, goT(t))(pos, info, errT))
-=======
       case in.Parameter.In(id, t)    => unit(vpr.LocalVar(id, goT(t))(pos, info, errT))
       case in.Parameter.Out(id, t)    => unit(vpr.LocalVar(id, goT(t))(pos, info, errT))
->>>>>>> 155d34fd
       case in.LocalVar.Val(id, t) => unit(vpr.LocalVar(id, goT(t))(pos, info, errT))
       case in.LocalVar.Inter(id, t) => unit(vpr.LocalVar(id, goT(t))(pos, info, errT))
       case in.LocalVar.Ref(id, _) => unit(vpr.LocalVar(id, vpr.Ref)(pos, info, errT))
