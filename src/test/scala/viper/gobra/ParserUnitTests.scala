package viper.gobra

import org.scalatest.{FunSuite, Inside, Matchers}
import org.scalatest.exceptions.TestFailedException
import org.bitbucket.inkytonik.kiama.util.Messaging.Messages
import org.bitbucket.inkytonik.kiama.util.{Source, StringSource}
import scala.reflect.ClassTag
import viper.gobra.ast.frontend._
import viper.gobra.frontend.Parser

class ParserUnitTests extends FunSuite with Matchers with Inside {
  private val frontend = new TestFrontend()

  test("Parser: Dot") {
    frontend.parseExpOrFail("self.Contains") should matchPattern {
      case PDot(PNamedOperand(PIdnUse("self")), PIdnUse("Contains")) =>
    }
  }

  test("Parser: Invoke") {
    frontend.parseExpOrFail("Contains(v)") should matchPattern {
      case PInvoke(PNamedOperand(PIdnUse("Contains")), Vector(PNamedOperand(PIdnUse("v")))) =>
    }
  }

  test("Parser: DotInvoke") {
    frontend.parseExpOrFail("self.Contains(v)") should matchPattern {
      case PInvoke(PDot(PNamedOperand(PIdnUse("self")), PIdnUse("Contains")), Vector(PNamedOperand(PIdnUse("v")))) =>
    }
  }

  test("Parser: NestedDot") {
    frontend.parseExpOrFail("(self.Left)") should matchPattern {
      case PDot(PNamedOperand(PIdnUse("self")), PIdnUse("Left")) =>
    }
  }

  test("Parser: DoubleDotInvoke1") {
    frontend.parseExpOrFail("(self.Left).Contains(v)") should matchPattern {
      case PInvoke(PDot(PDot(PNamedOperand(PIdnUse("self")), PIdnUse("Left")), PIdnUse("Contains")), Vector(PNamedOperand(PIdnUse("v")))) =>
    }
  }

  test("Parser: DoubleDotInvoke2") {
    frontend.parseExpOrFail("self.Left.Contains(v)") should matchPattern {
      case PInvoke(PDot(PDot(PNamedOperand(PIdnUse("self")), PIdnUse("Left")), PIdnUse("Contains")), Vector(PNamedOperand(PIdnUse("v")))) =>
    }
  }

  test("Parser: assignment constant to variable") {
    val parseRes = frontend.parseStmtOrFail("p = 5")
    inside (parseRes) {
      case PAssignment(Vector(PIntLit(value)),
      Vector(PNamedOperand(PIdnUse("p")))) => value should be (5)
    }
  }

  test("Parser: field access") {
    frontend.parseExpOrFail("p.x") should matchPattern {
      case PDot(PNamedOperand(PIdnUse("p")), PIdnUse("x")) =>
    }
  }

  test("Parser: assignment constant to field") {
    val parseRes = frontend.parseStmtOrFail("p.x = 5")
    inside (parseRes) {
      case PAssignment(Vector(PIntLit(value)),
      Vector(PDot(PNamedOperand(PIdnUse("p")), PIdnUse("x")))) => value should be (5)
    }
  }

  test("Parser: assignment field to field") {
    frontend.parseStmtOrFail("p.x = p.y") should matchPattern {
      case PAssignment(Vector(PDot(PNamedOperand(PIdnUse("p")), PIdnUse("y"))),
      Vector(PDot(PNamedOperand(PIdnUse("p")), PIdnUse("x")))) =>
    }
  }

  test("Parser: Wildcard") {
    // PWildcard is not an expression
    frontend.parseExp("_") should matchPattern {
      case Left(_) =>
    }
  }

  test("Parser: multi import") {
    frontend.parseImportDecl("import (\"f\";\"g\")") should matchPattern {
      case Vector(PQualifiedImport(None, "f"), PQualifiedImport(None, "g")) =>
    }
  }

  test("Parser: dot import") {
    frontend.parseImportDecl("import . \"lib/math\"") should matchPattern {
      case Vector(PUnqualifiedImport("lib/math")) =>
    }
  }

  test("Parser: underscore import") {
    frontend.parseImportDecl("import _ \"lib/math\"") should matchPattern {
      case Vector(PQualifiedImport(Some(PWildcard()), "lib/math")) =>
    }
  }

  test("Parser: default import") {
    frontend.parseImportDecl("import \"lib/math\"") should matchPattern {
      case Vector(PQualifiedImport(None, "lib/math")) =>
    }
  }

  test("Parser: qualified import") {
    frontend.parseImportDecl("import m \"lib/math\"") should matchPattern {
      case Vector(PQualifiedImport(Some(PIdnDef("m")), "lib/math")) =>
    }
  }

  test("Parser: spec only function") {
    frontend.parseMember("func foo() { b.bar() }", specOnly = true) should matchPattern {
      case Vector(PFunctionDecl(PIdnDef("foo"), Vector(), PResult(Vector()), PFunctionSpec(Vector(), Vector(), false), None)) =>
    }
  }
  
  test("Parser: spec only function with nested blocks") {
    frontend.parseMember("func foo() { if(true) { b.bar() } else { foo() } }", specOnly = true) should matchPattern {
      case Vector(PFunctionDecl(PIdnDef("foo"), Vector(), PResult(Vector()), PFunctionSpec(Vector(), Vector(), false), None)) =>
    }
  }
  
  test("Parser: spec only function with incomplete nested blocks") {
    an [TestFailedException] should be thrownBy
      frontend.parseMember("func foo() { if(true) { b.bar() } else { foo() }", specOnly = true)
  }

  test("Parser: imported struct initialization") {
    frontend.parseStmtOrFail("a := b.BarCell{10}") should matchPattern {
      case PShortVarDecl(Vector(PCompositeLit(PDot(PNamedOperand(PIdnUse("b")), PIdnUse("BarCell")),
        PLiteralValue(Vector(PKeyedElement(None, PExpCompositeVal(PIntLit(value))))))), Vector(PIdnUnk("a")), Vector(false))
          if value == 10 =>
    }
  }
  
  test("Parser: fold mpredicate call") {
    frontend.parseStmtOrFail("fold (*(b.Rectangle)).RectMem(&r)") should matchPattern {
      case PFold(PPredicateAccess(PInvoke(PDot(PDeref(PDot(PNamedOperand(PIdnUse("b")), PIdnUse("Rectangle"))), PIdnUse("RectMem")), Vector(PReference(PNamedOperand(PIdnUse("r"))))))) =>
    }
  }
  
  test("Parser: fold fpredicate call") {
    frontend.parseStmtOrFail("fold b.RectMem(&r)") should matchPattern {
      case PFold(PPredicateAccess(PInvoke(PDot(PNamedOperand(PIdnUse("b")), PIdnUse("RectMem")), Vector(PReference(PNamedOperand(PIdnUse("r"))))))) =>
    }
  }

<<<<<<< HEAD

  /* ** Mathematical sequences */

  test("Parser: simple integer sequence") {
    frontend.parseType("seq[int]") should matchPattern {
      case Right(PSequenceType(PIntType())) =>
    }
  }

  test("Parser: integer sequence with spacing") {
    frontend.parseType("seq [ int ]") should matchPattern {
      case Right(PSequenceType(PIntType())) =>
    }
  }

  test("Parser: custom typed sequence") {
    frontend.parseType("seq[T]") should matchPattern {
      case Right(PSequenceType(PNamedOperand(PIdnUse("T")))) =>
    }
  }

  test("Parser: nested sequence") {
    frontend.parseType("seq[seq[int]]") should matchPattern {
      case Right(PSequenceType(PSequenceType(PIntType()))) =>
    }
  }

  test("Parser: mistyped sequence 1") {
    frontend.parseType("seq[int") should matchPattern {
      case Left(_) =>
    }
  }

  test("Parser: mistyped sequence 2") {
    frontend.parseType("SEQ[int]") should matchPattern {
      case Left(_) =>
    }
  }

  test("Parser: empty integer sequence literal") {
    frontend.parseExpOrFail("seq[int] { }") should matchPattern {
      case PCompositeLit(
        PSequenceType(PIntType()),
        PLiteralValue(Vector())
      ) =>
    }
  }

  test("Parser: singleton integer sequence literal") {
    frontend.parseExpOrFail("seq[int] { 42 }") should matchPattern {
      case PCompositeLit(
        PSequenceType(PIntType()),
        PLiteralValue(Vector(
          PKeyedElement(None, PExpCompositeVal(PIntLit(n)))
        ))
      ) if n == BigInt(42) =>
    }
  }

  test("Parser: integer sequence literal with multiple elements") {
    frontend.parseExpOrFail("seq[int] { 3, 17, 142 }") should matchPattern {
      case PCompositeLit(
        PSequenceType(PIntType()),
        PLiteralValue(Vector(
          PKeyedElement(None, PExpCompositeVal(PIntLit(a))),
          PKeyedElement(None, PExpCompositeVal(PIntLit(b))),
          PKeyedElement(None, PExpCompositeVal(PIntLit(c)))
        ))
      ) if a == BigInt(3) && b == BigInt(17) && c == BigInt(142) =>
    }
  }

  test("Parser: incomplete sequence literal") {
    frontend.parseExp("seq[bool]") should matchPattern {
      case Left(_) =>
    }
  }

  test("Parser: incorrectly opened sequence literal") {
    frontend.parseExp("seq[bool] true }") should matchPattern {
      case Left(_) =>
    }
  }

  test("Parser: incorrectly closed sequence literal") {
    frontend.parseExp("seq[bool] { true") should matchPattern {
      case Left(_) =>
    }
  }

  test("Parser: Boolean singleton sequence literal") {
    frontend.parseExpOrFail("seq[bool] { true, }") should matchPattern {
      case PCompositeLit(
        PSequenceType(PBoolType()),
        PLiteralValue(Vector(
          PKeyedElement(None, PExpCompositeVal(PBoolLit(true)))
        ))
      ) =>
    }
  }

  test("Parser: incorrect sequence literal with multiple elements") {
    frontend.parseExp("seq[bool] { true, false,, false }") should matchPattern {
      case Left(_) =>
    }
  }

  test("Parser: appending two simple sequences") {
    frontend.parseExpOrFail("xs ++ ys" ) should matchPattern {
      case PSequenceAppend(PNamedOperand(PIdnUse("xs")), PNamedOperand(PIdnUse("ys"))) =>
    }
  }

  test("Parser: appending two Booleans as sequences") {
    frontend.parseExpOrFail("true ++ false" ) should matchPattern {
      case PSequenceAppend(PBoolLit(true), PBoolLit(false)) =>
    }
  }

  test("Parser: should have the '++' operator associate to the left") {
    frontend.parseExpOrFail("xs ++ ys ++ zs" ) should matchPattern {
      case PSequenceAppend(
        PSequenceAppend(
          PNamedOperand(PIdnUse("xs")),
          PNamedOperand(PIdnUse("ys"))
        ),
        PNamedOperand(PIdnUse("zs"))
      ) =>
    }
  }

  test("Parser: appending three sequences (2)") {
    frontend.parseExpOrFail("xs ++ (ys ++ zs)" ) should matchPattern {
      case PSequenceAppend(
        PNamedOperand(PIdnUse("xs")),
        PSequenceAppend(
          PNamedOperand(PIdnUse("ys")),
          PNamedOperand(PIdnUse("zs"))
        )
      ) =>
    }
  }

  test("Parser: expressions of the form '+e' should be parsed to '0 + e'") {
    frontend.parseExpOrFail("+x") should matchPattern {
      case PAdd(PIntLit(n), PNamedOperand(PIdnUse("x"))) if n == BigInt(0) =>
    }
  }

  test("Parser: expressions of the form '++e' should be parsed to '0 + 0 + e'") {
    frontend.parseExp("++ x") should matchPattern {
      case Right(PAdd(PIntLit(a), PAdd(PIntLit(b), PNamedOperand(PIdnUse("x")))))
        if a == BigInt(0) && b == BigInt(0) =>
    }
  }

  test("Parser: expressions of the form 'e++' should not be parsed") {
    frontend.parseExp("x ++") should matchPattern {
      case Left(_) =>
    }
  }

  test("Parser: expressions of the form 'e1 + + e2' should be parsed as 'e1 + (+e2)'") {
    frontend.parseExpOrFail("x + + y") should matchPattern {
      case PAdd(PNamedOperand(PIdnUse("x")), PAdd(PIntLit(n), PNamedOperand(PIdnUse("y"))))
        if n == BigInt(0) =>
    }
  }

  test("Parser: expressions of the form 'e+' should not be parsed") {
    frontend.parseExp("x+") should matchPattern {
      case Left(_) =>
    }
  }

  test("Parser: appending two sequence literals") {
    frontend.parseExpOrFail("seq[bool] { true } ++ seq[bool] { false, true }") should matchPattern {
      case PSequenceAppend(
        PCompositeLit(
          PSequenceType(PBoolType()),
          PLiteralValue(Vector(
            PKeyedElement(None, PExpCompositeVal(PBoolLit(true)))
          ))
        ),
        PCompositeLit(
          PSequenceType(PBoolType()),
          PLiteralValue(Vector(
            PKeyedElement(None, PExpCompositeVal(PBoolLit(false))),
            PKeyedElement(None, PExpCompositeVal(PBoolLit(true)))
          ))
        )
      ) =>
    }
  }

  test("Parser: should be able to parse basic '|e|'-shaped expressions") {
    frontend.parseExp("|xs|") should matchPattern {
      case Right(PCardinality(PNamedOperand(PIdnUse("xs")))) =>
    }
  }

  test ("Parser: length of concatenated sequences") {
    frontend.parseExp("|xs ++ ys|") should matchPattern {
      case Right(
      PCardinality(
          PSequenceAppend(
            PNamedOperand(PIdnUse("xs")),
            PNamedOperand(PIdnUse("ys"))
          )
        )
      ) =>
    }
  }

  test("Parser: should be able to parse simple disjunctions") {
    frontend.parseExpOrFail("x || y") should matchPattern {
      case POr(PNamedOperand(PIdnUse("x")), PNamedOperand(PIdnUse("y"))) =>
    }
  }

  test("Parser: simple sequence update") {
    frontend.parseExpOrFail("xs[i = 42]") should matchPattern {
      case PSequenceUpdate(
        PNamedOperand(PIdnUse("xs")),
        Vector(
          PSequenceUpdateClause(
            PNamedOperand(PIdnUse("i")),
            PIntLit(n)
          )
        )
      ) if n == BigInt(42) =>
    }
  }

  test("Parser: sequence update with an append on left-hand side") {
    frontend.parseExp("(xs ++ ys)[i = true]") should matchPattern {
      case Right(PSequenceUpdate(
        PSequenceAppend(
          PNamedOperand(PIdnUse("xs")),
          PNamedOperand(PIdnUse("ys"))
        ),
        Vector(
          PSequenceUpdateClause(
            PNamedOperand(PIdnUse("i")),
            PBoolLit(true)
          )
        )
      )) =>
    }
  }

  test("Parser: sequence update in combination with append") {
    frontend.parseExp("xs ++ ys[i = v]") should matchPattern {
      case Right(PSequenceAppend(
        PNamedOperand(PIdnUse("xs")),
        PSequenceUpdate(
          PNamedOperand(PIdnUse("ys")),
          Vector(
            PSequenceUpdateClause(
              PNamedOperand(PIdnUse("i")),
              PNamedOperand(PIdnUse("v"))
            )
          )
        )
      )) =>
    }
  }

  test("Parser: taking the length of sequence update expression") {
    frontend.parseExp("|xs[x = false]|") should matchPattern {
      case Right(PCardinality(
        PSequenceUpdate(
          PNamedOperand(PIdnUse("xs")),
          Vector(
            PSequenceUpdateClause(
              PNamedOperand(PIdnUse("x")),
              PBoolLit(false)
            )
          )
        )
      )) =>
    }
  }

  test("Parser: updating sequence literals") {
    frontend.parseExp("seq[bool] { true, false, false }[1 = true]") should matchPattern {
      case Right(PSequenceUpdate(
        PCompositeLit(
          PSequenceType(PBoolType()),
          PLiteralValue(Vector(
            PKeyedElement(None, PExpCompositeVal(PBoolLit(true))),
            PKeyedElement(None, PExpCompositeVal(PBoolLit(false))),
            PKeyedElement(None, PExpCompositeVal(PBoolLit(false)))
          ))
        ),
        Vector(PSequenceUpdateClause(PIntLit(i), PBoolLit(true)))
      )) if i == BigInt(1) =>
    }
  }

  test("Parser: chaining sequence updates") {
    frontend.parseExp("xs[i = true][j = false]") should matchPattern {
      case Right(PSequenceUpdate(
        PSequenceUpdate(
          PNamedOperand(PIdnUse("xs")),
          Vector(
            PSequenceUpdateClause(
              PNamedOperand(PIdnUse("i")),
              PBoolLit(true)
            )
          )
        ),
        Vector(
          PSequenceUpdateClause(
            PNamedOperand(PIdnUse("j")),
            PBoolLit(false)
          )
        )
      )) =>
    }
  }

  test("Parser: nested sequence updates") {
    frontend.parseExp("xs[i = ys[j = v]]") should matchPattern {
      case Right(PSequenceUpdate(
        PNamedOperand(PIdnUse("xs")),
        Vector(
          PSequenceUpdateClause(
            PNamedOperand(PIdnUse("i")),
            PSequenceUpdate(
              PNamedOperand(PIdnUse("ys")),
              Vector(
                PSequenceUpdateClause(
                  PNamedOperand(PIdnUse("j")),
                  PNamedOperand(PIdnUse("v"))
                )
              )
            )
          )
        )
      )) =>
    }
  }

  test("Parser: should not parse incorrectly typed sequence update (1)") {
    frontend.parseExp("xs[x := v]") should matchPattern {
      case Left(_) =>
    }
  }

  test("Parser: should not parse incorrectly typed sequence update (2)") {
    frontend.parseExp("xs[x = v") should matchPattern {
      case Left(_) =>
    }
  }

  test("Parser: should not parse incorrectly typed sequence update (3)") {
    frontend.parseExp("xs[x =]") should matchPattern {
      case Left(_) =>
    }
  }

  test("Parser: should parse a simple sequence range expression") {
    frontend.parseExpOrFail("seq[1..5]") should matchPattern {
      case PRangeSequence(PIntLit(low), PIntLit(high))
        if low == BigInt(1) && high == BigInt(5) =>
    }
  }

  test("Parser: should parse a slightly more complex sequence range expression") {
    frontend.parseExpOrFail("seq[x + y .. |seq[bool] { true }|]") should matchPattern {
      case PRangeSequence(
        PAdd(
          PNamedOperand(PIdnUse("x")),
          PNamedOperand(PIdnUse("y"))
        ),
        PCardinality(
          PCompositeLit(
            PSequenceType(PBoolType()),
            PLiteralValue(Vector(
              PKeyedElement(None, PExpCompositeVal(PBoolLit(true)))
            ))
          )
        )
      ) =>
    }
  }

  test("Parser: should not allow sequence range expressions to have the left-hand side optional") {
    frontend.parseExp("seq[..x]") should matchPattern {
      case Left(_) =>
    }
  }

  test("Parser: should not allow sequence range expressions to have the right-hand side optional") {
    frontend.parseExp("seq[x..]") should matchPattern {
      case Left(_) =>
    }
  }

  test("Parser: should be able to parse simple sequence membership expressions") {
    frontend.parseExpOrFail("x in xs") should matchPattern {
      case PIn(PNamedOperand(PIdnUse("x")), PNamedOperand(PIdnUse("xs"))) =>
    }
  }

  test("Parser: should have membership expressions associate to the left") {
    frontend.parseExp("x in xs in ys") should matchPattern {
      case Right(PIn(
        PIn(
          PNamedOperand(PIdnUse("x")),
          PNamedOperand(PIdnUse("xs"))
        ),
        PNamedOperand(PIdnUse("ys"))
      )) =>
    }
  }

  test("Parser: should parse a simple chain of membership expressions with parentheses left") {
    frontend.parseExp("(x in xs) in ys") should matchPattern {
      case Right(PIn(
        PIn(
          PNamedOperand(PIdnUse("x")),
          PNamedOperand(PIdnUse("xs"))
        ),
        PNamedOperand(PIdnUse("ys"))
      )) =>
    }
  }

  test("Parser: should parse a simple chain of membership expressions with parentheses right") {
    frontend.parseExp("x in (xs in ys)") should matchPattern {
      case Right(PIn(
        PNamedOperand(PIdnUse("x")),
        PIn(
          PNamedOperand(PIdnUse("xs")),
          PNamedOperand(PIdnUse("ys"))
        )
      )) =>
    }
  }

  test("Parser: should not parse a membership expression with missing left-hand side") {
    frontend.parseExp("in xs") should matchPattern {
      case Left(_) =>
    }
  }

  test("Parser: should not parse a membership expression with missing right-hand side") {
    frontend.parseExp("x in") should matchPattern {
      case Left(_) =>
    }
  }

  test("Parser: should not be able to parse 'in' as a keyword") {
    frontend.parseExp("in") should matchPattern {
      case Left(_) =>
    }
  }

  test("Parser: should parse a membership expression with a sequence range expression") {
    frontend.parseExpOrFail("x + 12 in seq[1..100]") should matchPattern {
      case PIn(
        PAdd(PNamedOperand(PIdnUse("x")), PIntLit(a)),
        PRangeSequence(PIntLit(b), PIntLit(c))
      ) if a == BigInt(12) && b == BigInt(1) && c == BigInt(100) =>
    }
  }

  test("Parser: should not parse a sequence update expression without any updates") {
    frontend.parseExp("xs[]") should matchPattern {
      case Left(_) =>
    }
  }

  test("Parser: should parse a sequence update expression with three clauses") {
    frontend.parseExpOrFail("xs[1 = true,2 = b , 7 = |xs|]") should matchPattern {
      case PSequenceUpdate(
        PNamedOperand(PIdnUse("xs")),
        Vector(
          PSequenceUpdateClause(PIntLit(a), PBoolLit(true)),
          PSequenceUpdateClause(PIntLit(b), PNamedOperand(PIdnUse("b"))),
          PSequenceUpdateClause(PIntLit(c), PCardinality(PNamedOperand(PIdnUse("xs"))))
        )
      ) if a == BigInt(1) && b == BigInt(2) && c == BigInt(7) =>
    }
  }

  test("Parser: should not parse a sequence update with incomplete clauses") {
    frontend.parseExp("xs[1 = true, ]") should matchPattern {
      case Left(_) =>
    }
  }

  test("Parser: should not parse any sequence update with an incorrectly starting clause") {
    frontend.parseExp("xs[,2 = false]") should matchPattern {
      case Left(_) =>
    }
  }

  test("Parser: should not parse any sequence update with only commas as clauses") {
    frontend.parseExp("ys[,,,]") should matchPattern {
      case Left(_) =>
    }
  }

  test("Parser: should be able to parse simple indexed expressions") {
    frontend.parseExpOrFail("xs[i]") should matchPattern {
      case PIndexedExp(PNamedOperand(PIdnUse("xs")), PNamedOperand(PIdnUse("i"))) =>
    }
  }

  test("Parser: should be able to parse slightly complex indexed expressions") {
    frontend.parseExpOrFail("(xs ++ ys)[|zs| + 2]") should matchPattern {
      case PIndexedExp(
        PSequenceAppend(
          PNamedOperand(PIdnUse("xs")),
          PNamedOperand(PIdnUse("ys"))
        ),
        PAdd(
          PCardinality(PNamedOperand(PIdnUse("zs"))),
          PIntLit(n)
        )
      ) if n == BigInt(2) =>
    }
  }

  test("Parser: should be able to parse a chain of indexed expressions") {
    frontend.parseExpOrFail("xs[i][j][k]") should matchPattern {
      case PIndexedExp(
        PIndexedExp(
          PIndexedExp(
            PNamedOperand(PIdnUse("xs")),
            PNamedOperand(PIdnUse("i")),
          ),
          PNamedOperand(PIdnUse("j")),
        ),
        PNamedOperand(PIdnUse("k")),
      ) =>
    }
  }

  test("Parser: shouldn't parse an indexed expression with a missing opening bracket") {
    frontend.parseExp("xs]") should matchPattern {
      case Left(_) =>
    }
  }

  test("Parser: shouldn't parse an indexed expression with a missing closing bracket") {
    frontend.parseExp("xs[2") should matchPattern {
      case Left(_) =>
    }
  }

  test("Parser: shouldn't parse an indexed expression with too many opening brackets") {
    frontend.parseExp("xs[[2]") should matchPattern {
      case Left(_) =>
    }
  }

  test("Parser: shouldn't parse an indexed expression with too many closing brackets") {
    frontend.parseExp("xs[2]]") should matchPattern {
      case Left(_) =>
    }
  }

  test("Parser: should parse an indexed expression together with a sequence literal") {
    frontend.parseExpOrFail("seq[bool] { true, false }[1]") should matchPattern {
      case PIndexedExp(
        PCompositeLit(
          PSequenceType(PBoolType()),
          PLiteralValue(Vector(
            PKeyedElement(None, PExpCompositeVal(PBoolLit(true))),
            PKeyedElement(None, PExpCompositeVal(PBoolLit(false))),
          ))
        ),
        PIntLit(n)
      ) if n == BigInt(1) =>
    }
  }

  test("Parser: should parse indexed expression with sequence range expressions") {
    frontend.parseExpOrFail("seq[1..10][2]") should matchPattern {
      case PIndexedExp(
        PRangeSequence(PIntLit(low), PIntLit(high)),
        PIntLit(i)
      ) if low == BigInt(1) && high == BigInt(10) && i == BigInt(2) =>
    }
  }

  test("Parser: shouldn't parse a chain of sequence range operations") {
    frontend.parseExp("seq[1..10][11..20]") should matchPattern {
      case Left(_) =>
    }
  }

  test("Parser: should parse a slicing expression with two 'range' indices") {
    frontend.parseExpOrFail("xs[i:j]") should matchPattern {
      case PSliceExp(
        PNamedOperand(PIdnUse("xs")),
        Some(PNamedOperand(PIdnUse("i"))),
        Some(PNamedOperand(PIdnUse("j"))),
        None
      ) =>
    }
  }

  test("Parser: should parse a slicing expression with three 'range' indices") {
    frontend.parseExpOrFail("xs[i:j:k]") should matchPattern {
      case PSliceExp(
        PNamedOperand(PIdnUse("xs")),
        Some(PNamedOperand(PIdnUse("i"))),
        Some(PNamedOperand(PIdnUse("j"))),
        Some(PNamedOperand(PIdnUse("k")))
      ) =>
    }
  }

  test("Parser: should not parse a slicing expression with an expected but missing capacity") {
    frontend.parseExp("xs[i:j:]") should matchPattern {
      case Left(_) =>
    }
  }

  test("Parser: should be able to parse slice expressions with only a 'low' index") {
    frontend.parseExpOrFail("xs[i:]") should matchPattern {
      case PSliceExp(
        PNamedOperand(PIdnUse("xs")),
        Some(PNamedOperand(PIdnUse("i"))),
        None,
        None
      ) =>
    }
  }

  test("Parser: should be able to parse slice expressions with only a 'high' index") {
    frontend.parseExpOrFail("zs[:42]") should matchPattern {
      case PSliceExp(
        PNamedOperand(PIdnUse("zs")),
        None,
        Some(PIntLit(n)),
        None
      ) if n == BigInt(42) =>
    }
  }

  test("Parser: should be able to parse slice expression without a 'low' or 'high' index") {
    frontend.parseExpOrFail("xs[:]") should matchPattern {
      case PSliceExp(
        PNamedOperand(PIdnUse("xs")),
        None,
        None,
        None
      ) =>
    }
  }

  test("Parser: should not be able to parse slice expressions without any indices while three were expected") {
    frontend.parseExp("xs[::]") should matchPattern {
      case Left(_) =>
    }
  }

  test("Parser: should not parse slice expressions with only a 'high' index while three were expected") {
    frontend.parseExp("xs[:i:]") should matchPattern {
      case Left(_) =>
    }
  }


  /* ** Mathematical sets */

  test("Parser: should parse standard (integer) set types as expected") {
    frontend.parseTypeOrFail("set[int]") should matchPattern {
      case PSetType(PIntType()) =>
    }
  }

  test("Parser: should parse standard set types with spacings as expected") {
    frontend.parseTypeOrFail(" set [ int ] ") should matchPattern {
      case PSetType(PIntType()) =>
    }
  }

  test("Parser: should parse nested set types as expected") {
    frontend.parseTypeOrFail("set[set[bool]]") should matchPattern {
      case PSetType(PSetType(PBoolType())) =>
    }
  }

  test("Parser: should not parse set types with a missing opening square bracket") {
    frontend.parseType("set int]") should matchPattern {
      case Left(_) =>
    }
  }

  test("Parser: should not parse set types with a missing closing square bracket (1)") {
    frontend.parseType("set [ int ") should matchPattern {
      case Left(_) =>
    }
  }

  test("Parser: should not parse set types with a missing closing square bracket (2)") {
    frontend.parseType("set [ seq[bool ]") should matchPattern {
      case Left(_) =>
    }
  }

  test("Parser: should parse a simple empty integer set literal") {
    frontend.parseExpOrFail("set[int] {  }") should matchPattern {
      case PCompositeLit(
        PSetType(PIntType()),
        PLiteralValue(Vector())
      ) =>
    }
  }

  test("Parser: should parse a simple empty integer set literal with some spaces added") {
    frontend.parseExpOrFail("set [ int ] {}") should matchPattern {
      case PCompositeLit(
        PSetType(PIntType()),
        PLiteralValue(Vector())
      ) =>
    }
  }

  test("Parser: should not parse an empty integer set literal with a missing opening bracet") {
    frontend.parseExp("set[int]  }") should matchPattern {
      case Left(_) =>
    }
  }

  test("Parser: should not parse an empty integer set literal with a missing closing bracet") {
    frontend.parseExp("set[int] {") should matchPattern {
      case Left(_) =>
    }
  }

  test("Parser: should not parse an integer set literal with just a comma in it") {
    frontend.parseExp("set[int] { , }") should matchPattern {
      case Left(_) =>
    }
  }

  test("Parser: should not parse an integer set literal with a missing opening bracket") {
    frontend.parseExp("set int] { }") should matchPattern {
      case Left(_) =>
    }
  }

  test("Parser: should not parse an integer set literal with a missing closing bracket") {
    frontend.parseExp("set[int { }") should matchPattern {
      case Left(_) =>
    }
  }

  test("Parser: should be able to parse a singleton integer set literal") {
    frontend.parseExpOrFail("set[int] { 42 }") should matchPattern {
      case PCompositeLit(
        PSetType(PIntType()),
        PLiteralValue(Vector(
          PKeyedElement(None, PExpCompositeVal(PIntLit(n)))
        ))
      ) if n == BigInt(42) =>
    }
  }

  test("Parser: should not be able to parse a singleton integer set literal with a wrongly placed extra comma (1)") {
    frontend.parseExp("set[int] { ,42 }") should matchPattern {
      case Left(_) =>
    }
  }

  test("Parser: should be able to parse a singleton integer set literal even if there is an extra comma on the right") {
    frontend.parseExpOrFail("set[int] { 42, }") should matchPattern {
      case PCompositeLit(
        PSetType(PIntType()),
        PLiteralValue(Vector(
          PKeyedElement(None, PExpCompositeVal(PIntLit(n)))
        ))
      ) if n == BigInt(42) =>
    }
  }

  test("Parser: should not parse a singleton integer set literal if there are too many extra commas on the right") {
    frontend.parseExp("set[int] { 42,, }") should matchPattern {
      case Left(_) =>
    }
  }

  test("Parser: should be able to parse a Boolean set literal with multiple elements") {
    frontend.parseExpOrFail("set[bool] { true, false, true }") should matchPattern {
      case PCompositeLit(
        PSetType(PBoolType()),
        PLiteralValue(Vector(
          PKeyedElement(None, PExpCompositeVal(PBoolLit(true))),
          PKeyedElement(None, PExpCompositeVal(PBoolLit(false))),
          PKeyedElement(None, PExpCompositeVal(PBoolLit(true)))
        ))
      ) =>
    }
  }

  test("Parser: should be able to parse a set literal with a nested type") {
    frontend.parseExpOrFail("set[set[set[bool]]] { }") should matchPattern {
      case PCompositeLit(
        PSetType(PSetType(PSetType(PBoolType()))),
        PLiteralValue(Vector())
      ) =>
    }
  }

  test("Parser: should be able to parse nested set literals") {
    frontend.parseExpOrFail("set[bool] { set[int] { 42 } }") should matchPattern {
      case PCompositeLit(
        PSetType(PBoolType()),
        PLiteralValue(Vector(
          PKeyedElement(None, PExpCompositeVal(
            PCompositeLit(
              PSetType(PIntType()),
              PLiteralValue(Vector(
                PKeyedElement(None, PExpCompositeVal(PIntLit(n)))
              ))
            )
          ))
        ))
      ) if n == BigInt(42) =>
    }
  }

  test("Parser: should not be able to parse 'seq' as an identifier") {
    frontend.parseExp("seq") should matchPattern {
      case Left(_) =>
    }
  }

  test("Parser: should not be able to parse 'set' as an identifier") {
    frontend.parseExp("set") should matchPattern {
      case Left(_) =>
    }
  }

  test("Parser: should not be able to parse 'union' as an identifier") {
    frontend.parseExp("union") should matchPattern {
      case Left(_) =>
    }
  }

  test("Parser: should be able to parse a simple set union expression") {
    frontend.parseExpOrFail("s union t") should matchPattern {
      case PUnion(
        PNamedOperand(PIdnUse("s")),
        PNamedOperand(PIdnUse("t"))
      ) =>
    }
  }

  test("Parser: set union should by default associate to the left") {
    frontend.parseExpOrFail("s union t union u") should matchPattern {
      case PUnion(
        PUnion(
          PNamedOperand(PIdnUse("s")),
          PNamedOperand(PIdnUse("t"))
        ),
        PNamedOperand(PIdnUse("u"))
      ) =>
    }
  }

  test("Parser: set union with parentheses should correctly be parsed") {
    frontend.parseExpOrFail("s union (t union u)") should matchPattern {
      case PUnion(
        PNamedOperand(PIdnUse("s")),
        PUnion(
          PNamedOperand(PIdnUse("t")),
          PNamedOperand(PIdnUse("u"))
        )
      ) =>
    }
  }

  test("Parser: should not be able to parse set union with missing left-hand side") {
    frontend.parseExp("union t") should matchPattern {
      case Left(_) =>
    }
  }

  test("Parser: should not be able to parse set union with missing right-hand side") {
    frontend.parseExp("s union") should matchPattern {
      case Left(_) =>
    }
  }

  test("Parser: should be able to parse simple set intersection") {
    frontend.parseExpOrFail("s intersection t") should matchPattern {
      case PIntersection(
        PNamedOperand(PIdnUse("s")),
        PNamedOperand(PIdnUse("t"))
      ) =>
    }
  }

  test("Parser: should have set intersection associate to the left") {
    frontend.parseExpOrFail("s intersection t intersection u") should matchPattern {
      case PIntersection(
        PIntersection(
          PNamedOperand(PIdnUse("s")),
          PNamedOperand(PIdnUse("t"))
        ),
        PNamedOperand(PIdnUse("u"))
      ) =>
    }
  }

  test("Parser: should let set intersection correctly handle parentheses") {
    frontend.parseExpOrFail("s intersection (t intersection u)") should matchPattern {
      case PIntersection(
        PNamedOperand(PIdnUse("s")),
        PIntersection(
          PNamedOperand(PIdnUse("t")),
          PNamedOperand(PIdnUse("u"))
        )
      ) =>
    }
  }

  test("Parser: should not let 'intersection' be parsed as an identifier") {
    frontend.parseExp("intersection") should matchPattern {
      case Left(_) =>
    }
  }

  test("Parser: should not be able to parse set intersection with missing left-hand side") {
    frontend.parseExp("intersection t") should matchPattern {
      case Left(_) =>
    }
  }

  // TODO is this desirable?
  test("Parser: should parse set intersection with missing right-hand side as set/seq inclusion") {
    frontend.parseExpOrFail("s intersection") should matchPattern {
      case PIn(
        PNamedOperand(PIdnUse("s")),
        PNamedOperand(PIdnUse("tersection")),
      ) =>
    }
  }

  test("Parser: should correctly parse set intersection with literals") {
    frontend.parseExpOrFail("set[bool] { true } intersection set[int] { }") should matchPattern {
      case PIntersection(
        PCompositeLit(
          PSetType(PBoolType()),
          PLiteralValue(Vector(
            PKeyedElement(None, PExpCompositeVal(PBoolLit(true)))
          ))
        ),
        PCompositeLit(
          PSetType(PIntType()),
          PLiteralValue(Vector())
        )
      ) =>
    }
  }

  test("Parser: should let set union and intersection have the same precedence") {
    frontend.parseExpOrFail("s union t intersection u") should matchPattern {
      case PIntersection(
        PUnion(
          PNamedOperand(PIdnUse("s")),
          PNamedOperand(PIdnUse("t")),
        ),
        PNamedOperand(PIdnUse("u"))
      ) =>
    }
  }

  test("Parser: should be able to parse simple set differences") {
    frontend.parseExpOrFail("s setminus t") should matchPattern {
      case PSetMinus(
        PNamedOperand(PIdnUse("s")),
        PNamedOperand(PIdnUse("t"))
      ) =>
    }
  }

  test("Parser: should have set difference associate to the left") {
    frontend.parseExpOrFail("s setminus t setminus u") should matchPattern {
      case PSetMinus(
      PSetMinus(
          PNamedOperand(PIdnUse("s")),
          PNamedOperand(PIdnUse("t"))
        ),
        PNamedOperand(PIdnUse("u"))
      ) =>
    }
  }

  test("Parser: should let set difference correctly handle parentheses") {
    frontend.parseExpOrFail("s setminus (t setminus u)") should matchPattern {
      case PSetMinus(
        PNamedOperand(PIdnUse("s")),
        PSetMinus(
          PNamedOperand(PIdnUse("t")),
          PNamedOperand(PIdnUse("u"))
        )
      ) =>
    }
  }

  test("Parser: should not let 'setminus' be parsed as an identifier") {
    frontend.parseExp("setminus") should matchPattern {
      case Left(_) =>
    }
  }

  test("Parser: should not be able to parse set difference with missing left-hand side") {
    frontend.parseExp("setminus t") should matchPattern {
      case Left(_) =>
    }
  }

  test("Parser: should not be able to parse set difference with missing right-hand side") {
    frontend.parseExp("s setminus") should matchPattern {
      case Left(_) =>
    }
  }

  test("Parser: should correctly parse set difference with literals") {
    frontend.parseExpOrFail("set[bool] { true } setminus set[int] { }") should matchPattern {
      case PSetMinus(
        PCompositeLit(
          PSetType(PBoolType()),
          PLiteralValue(Vector(
            PKeyedElement(None, PExpCompositeVal(PBoolLit(true)))
          ))
        ),
        PCompositeLit(
          PSetType(PIntType()),
          PLiteralValue(Vector())
        )
      ) =>
    }
  }

  test("Parser: should let set union and difference have the same precedence") {
    frontend.parseExpOrFail("s union t setminus u") should matchPattern {
      case PSetMinus(
        PUnion(
          PNamedOperand(PIdnUse("s")),
          PNamedOperand(PIdnUse("t")),
        ),
        PNamedOperand(PIdnUse("u"))
      ) =>
    }
  }

  test("Parser: should parse a standard use of the subset relation") {
    frontend.parseExpOrFail("s subset t") should matchPattern {
      case PSubset(
        PNamedOperand(PIdnUse("s")),
        PNamedOperand(PIdnUse("t"))
      ) =>
    }
  }

  test("Parser: should let the subset relation associate to the left") {
    frontend.parseExpOrFail("s subset t subset u") should matchPattern {
      case PSubset(
        PSubset(
          PNamedOperand(PIdnUse("s")),
          PNamedOperand(PIdnUse("t"))
        ),
        PNamedOperand(PIdnUse("u"))
      ) =>
    }
  }

  test("Parser: should let a subset relation correctly handle parentheses") {
    frontend.parseExpOrFail("s subset (t subset u)") should matchPattern {
      case PSubset(
        PNamedOperand(PIdnUse("s")),
        PSubset(
          PNamedOperand(PIdnUse("t")),
          PNamedOperand(PIdnUse("u"))
        )
      ) =>
    }
  }

  test("Parser: should not be able to parse 'subset' as an identifier") {
    frontend.parseExp("subset") should matchPattern {
      case Left(_) =>
    }
  }

  test("Parser: should not be able to parse a use of the subset relation with a missing left-hand side") {
    frontend.parseExp("subset t") should matchPattern {
      case Left(_) =>
    }
  }

  test("Parser: should not be able to parse a use of the subset relation with a missing right-hand side") {
    frontend.parseExp("s subset") should matchPattern {
      case Left(_) =>
    }
  }

  test("Parser: should be able to parse a subset relation in combination with set literals") {
    frontend.parseExpOrFail("set[bool] { true } subset set[int] { 42 }") should matchPattern {
      case PSubset(
        PCompositeLit(
          PSetType(PBoolType()),
          PLiteralValue(Vector(
            PKeyedElement(None, PExpCompositeVal(PBoolLit(true)))
          ))
        ),
        PCompositeLit(
          PSetType(PIntType()),
          PLiteralValue(Vector(
            PKeyedElement(None, PExpCompositeVal(PIntLit(n)))
          ))
        )
      ) if n == BigInt(42) =>
    }
  }

  test("Parser: should be able to parse the type of integer multisets") {
    frontend.parseTypeOrFail("mset[int]") should matchPattern {
      case PMultisetType(PIntType()) =>
    }
  }

  test("Parser: should be able to parse a nested multiset type") {
    frontend.parseTypeOrFail("mset[mset[bool]]") should matchPattern {
      case PMultisetType(PMultisetType(PBoolType())) =>
    }
  }

  test("Parser: should not be able to parse a multiset type with missing opening bracket") {
    frontend.parseType("mset int]") should matchPattern {
      case Left(_) =>
    }
  }

  test("Parser: should not be able to parse a multiset type with missing closing bracket") {
    frontend.parseType("mset [ int") should matchPattern {
      case Left(_) =>
    }
  }

  test("Parser: should not be able to parse 'mset' as an identifier") {
    frontend.parseType("mset") should matchPattern {
      case Left(_) =>
    }
  }

  test("Parser: should be able to correctly parse an empty Boolean multiset literal") {
    frontend.parseExpOrFail("mset[bool] { }") should matchPattern {
      case PCompositeLit(
        PMultisetType(PBoolType()),
        PLiteralValue(Vector())
      ) =>
    }
  }

  test("Parser: should be able to correctly parse an empty integer multiset literal") {
    frontend.parseExpOrFail("mset [ int ]{}") should matchPattern {
      case PCompositeLit(
        PMultisetType(PIntType()),
        PLiteralValue(Vector())
      ) =>
    }
  }

  test("Parser: should be able to correctly parse an empty multiset literal with a nested type") {
    frontend.parseExpOrFail("mset[mset[mset[bool]]] { }") should matchPattern {
      case PCompositeLit(
        PMultisetType(PMultisetType(PMultisetType(PBoolType()))),
        PLiteralValue(Vector())
      ) =>
    }
  }

  test("Parser: should not be able to parse an empty multiset literal with a missing opening bracket") {
    frontend.parseExp("mset int] { }") should matchPattern {
      case Left(_) =>
    }
  }

  test("Parser: should not be able to parse an empty multiset literal with a missing closing bracket") {
    frontend.parseExp("mset [int { }") should matchPattern {
      case Left(_) =>
    }
  }

  test("Parser: should not be able to parse an empty multiset literal with a missing opening curly bracket") {
    frontend.parseExp("mset [bool] }") should matchPattern {
      case Left(_) =>
    }
  }

  test("Parser: should not be able to parse an empty multiset literal with a missing closing curly bracket") {
    frontend.parseExp("mset [bool] {") should matchPattern {
      case Left(_) =>
    }
  }

  test("Parser: should be able to parse a singleton Boolean multiset literal") {
    frontend.parseExpOrFail("mset[bool] { false }") should matchPattern {
      case PCompositeLit(
        PMultisetType(PBoolType()),
        PLiteralValue(Vector(
          PKeyedElement(None, PExpCompositeVal(PBoolLit(false)))
        ))
      ) =>
    }
  }

  test("Parser: should not be able to parse a multiset literal with just a comma inside") {
    frontend.parseExp("mset[int] { , }") should matchPattern {
      case Left(_) =>
    }
  }

  test("Parser: should not be able to parse a singleton integer multiset literal with a missing opening curly bracket") {
    frontend.parseExp("mset[int] 42 }") should matchPattern {
      case Left(_) =>
    }
  }

  test("Parser: should not be able to parse a singleton integer multiset literal with a missing closing curly bracket") {
    frontend.parseExp("mset[int] { 42") should matchPattern {
      case Left(_) =>
    }
  }

  test("Parser: should be able to parse a Boolean multiset literal with multiple elements") {
    frontend.parseExpOrFail("mset[bool] { true, false, false }") should matchPattern {
      case PCompositeLit(
        PMultisetType(PBoolType()),
        PLiteralValue(Vector(
          PKeyedElement(None, PExpCompositeVal(PBoolLit(true))),
          PKeyedElement(None, PExpCompositeVal(PBoolLit(false))),
          PKeyedElement(None, PExpCompositeVal(PBoolLit(false)))
        ))
      ) =>
    }
  }

  test("Parser: should not be able to parse a Boolean multiset literal with a missing comma") {
    frontend.parseExp("mset[bool] { true false }") should matchPattern {
      case Left(_) =>
    }
  }

  test("Parser: should not parse an integer multiset literal with an extra comma on the left") {
    frontend.parseExp("mset[int] { ,1, 2 }") should matchPattern {
      case Left(_) =>
    }
  }

  test("Parser: should be able to parse integer multiset literal even if there is an extra comma on the very right") {
    frontend.parseExpOrFail("mset[int] { 1, 2, }") should matchPattern {
      case PCompositeLit(
        PMultisetType(PIntType()),
        PLiteralValue(Vector(
          PKeyedElement(None, PExpCompositeVal(PIntLit(a))),
          PKeyedElement(None, PExpCompositeVal(PIntLit(b)))
        ))
      ) if a == BigInt(1) && b == BigInt(2) =>
    }
  }

  test("Parser: should not parse an integer multiset literal with an extra comma in the middle") {
    frontend.parseExp("mset[int] { 1,, 2 }") should matchPattern {
      case Left(_) =>
    }
  }

  test("Parser: should be able to parse a union of two multiset literals") {
    frontend.parseExpOrFail("mset[bool] { true } union mset[int] { 2 }") should matchPattern {
      case PUnion(
        PCompositeLit(
          PMultisetType(PBoolType()),
          PLiteralValue(Vector(
            PKeyedElement(None, PExpCompositeVal(PBoolLit(true)))
          ))
        ),
        PCompositeLit(
          PMultisetType(PIntType()),
          PLiteralValue(Vector(
            PKeyedElement(None, PExpCompositeVal(PIntLit(n)))
          ))
        )
      ) if n == BigInt(2) =>
    }
  }

  test("Parser: should be able to parse an intersection of two multiset literals") {
    frontend.parseExpOrFail("mset[int] { 42 } intersection mset[bool] { false }") should matchPattern {
      case PIntersection(
        PCompositeLit(
          PMultisetType(PIntType()),
          PLiteralValue(Vector(
            PKeyedElement(None, PExpCompositeVal(PIntLit(n)))
          ))
        ),
        PCompositeLit(
          PMultisetType(PBoolType()),
          PLiteralValue(Vector(
            PKeyedElement(None, PExpCompositeVal(PBoolLit(false)))
          ))
        )
      ) if n == BigInt(42) =>
    }
  }

  test("Parser: should be able to parse the set difference of two multiset literals") {
    frontend.parseExpOrFail("mset[int] { 42 } setminus mset[bool] { true }") should matchPattern {
      case PSetMinus(
        PCompositeLit(
          PMultisetType(PIntType()),
          PLiteralValue(Vector(
            PKeyedElement(None, PExpCompositeVal(PIntLit(n)))
          ))
        ),
        PCompositeLit(
          PMultisetType(PBoolType()),
          PLiteralValue(Vector(
            PKeyedElement(None, PExpCompositeVal(PBoolLit(true)))
          ))
        )
      ) if n == BigInt(42) =>
    }
  }

  test("Parser: should be able to parse a subset relation applied to two multiset literals") {
    frontend.parseExpOrFail("mset[int] { 12, 24 } subset mset[bool] { false }") should matchPattern {
      case PSubset(
        PCompositeLit(
          PMultisetType(PIntType()),
          PLiteralValue(Vector(
            PKeyedElement(None, PExpCompositeVal(PIntLit(n1))),
            PKeyedElement(None, PExpCompositeVal(PIntLit(n2)))
          ))
        ),
        PCompositeLit(
          PMultisetType(PBoolType()),
          PLiteralValue(Vector(
            PKeyedElement(None, PExpCompositeVal(PBoolLit(false)))
          ))
        )
      ) if n1 == BigInt(12) && n2 == BigInt(24) =>
    }
  }

  test("Parser: should be able to correctly parse multiset cardinality") {
    frontend.parseExpOrFail("|mset[bool] { }|") should matchPattern {
      case PCardinality(
        PCompositeLit(
          PMultisetType(PBoolType()),
          PLiteralValue(Vector())
        )
      ) =>
    }
  }

  test("Parser: should correctly parse multiset inclusion (1)") {
    frontend.parseExpOrFail("true in mset[bool] { false, true }") should matchPattern {
      case PIn(
        PBoolLit(true),
        PCompositeLit(
          PMultisetType(PBoolType()),
          PLiteralValue(Vector(
            PKeyedElement(None, PExpCompositeVal(PBoolLit(false))),
            PKeyedElement(None, PExpCompositeVal(PBoolLit(true)))
          ))
        )
      ) =>
    }
  }

  test("Parser: should correctly parse multiset inclusion (2)") {
    frontend.parseExpOrFail("mset[int] { } in mset[bool] { }") should matchPattern {
      case PIn(
        PCompositeLit(PMultisetType(PIntType()), PLiteralValue(Vector())),
        PCompositeLit(PMultisetType(PBoolType()), PLiteralValue(Vector()))
      ) =>
    }
  }

  test("Parser: should correctly parse a comparison of (multi)set inclusions") {
    frontend.parseExpOrFail("x in s == y in s") should matchPattern {
      case PEquals(
        PIn(PNamedOperand(PIdnUse("x")), PNamedOperand(PIdnUse("s"))),
        PIn(PNamedOperand(PIdnUse("y")), PNamedOperand(PIdnUse("s")))
      ) =>
    }
  }

  test("Parser: should correctly parse a comparison of (multi)set unions") {
    frontend.parseExpOrFail("a union b == c union d") should matchPattern {
      case PEquals(
        PUnion(PNamedOperand(PIdnUse("a")), PNamedOperand(PIdnUse("b"))),
        PUnion(PNamedOperand(PIdnUse("c")), PNamedOperand(PIdnUse("d")))
      ) =>
    }
  }

  test("Parser: should correctly parse a comparison of (multi)set intersections") {
    frontend.parseExpOrFail("a intersection b == c intersection d") should matchPattern {
      case PEquals(
        PIntersection(PNamedOperand(PIdnUse("a")), PNamedOperand(PIdnUse("b"))),
      PIntersection(PNamedOperand(PIdnUse("c")), PNamedOperand(PIdnUse("d")))
      ) =>
    }
  }

  test("Parser: should correctly parse a comparison of (multi)set differences") {
    frontend.parseExpOrFail("a setminus b == c setminus d") should matchPattern {
      case PEquals(
        PSetMinus(PNamedOperand(PIdnUse("a")), PNamedOperand(PIdnUse("b"))),
        PSetMinus(PNamedOperand(PIdnUse("c")), PNamedOperand(PIdnUse("d")))
      ) =>
    }
  }

  test("Parser: should be able to parse a comparison of set cardinality expressions") {
    frontend.parseExpOrFail("|s| == |t|") should matchPattern {
      case PEquals(
        PCardinality(PNamedOperand(PIdnUse("s"))),
        PCardinality(PNamedOperand(PIdnUse("t")))
      ) =>
    }
  }

  test("Parser: should correctly parse a comparison of (multi)set subset expressions") {
    frontend.parseExpOrFail("a subset b == c subset d") should matchPattern {
      case PEquals(
        PSubset(PNamedOperand(PIdnUse("a")), PNamedOperand(PIdnUse("b"))),
        PSubset(PNamedOperand(PIdnUse("c")), PNamedOperand(PIdnUse("d")))
      ) =>
    }
  }

  test("Parser: should be able to parse a (multi)set inclusion in combination with ordinary addition (1)") {
    frontend.parseExpOrFail("a in b + c") should matchPattern {
      case PIn(
        PNamedOperand(PIdnUse("a")),
        PAdd(PNamedOperand(PIdnUse("b")), PNamedOperand(PIdnUse("c")))
      ) =>
    }
  }

  test("Parser: should be able to parse a (multi)set inclusion in combination with ordinary addition (2)") {
    frontend.parseExpOrFail("a + b in c") should matchPattern {
      case PIn(
        PAdd(PNamedOperand(PIdnUse("a")), PNamedOperand(PIdnUse("b"))),
        PNamedOperand(PIdnUse("c"))
      ) =>
    }
  }

  test("Parser: should be able to parse a (multi)set inclusion in combination with ordinary addition (3)") {
    frontend.parseExpOrFail("a in b + c in d") should matchPattern {
      case PIn(
        PIn(
          PNamedOperand(PIdnUse("a")),
          PAdd(PNamedOperand(PIdnUse("b")), PNamedOperand(PIdnUse("c")))
        ),
        PNamedOperand(PIdnUse("d"))
      ) =>
    }
  }

  test("Parser: should be able to parse a (multi)set union in combination with addition") {
    frontend.parseExpOrFail("a + b union c + d") should matchPattern {
      case PUnion(
        PAdd(PNamedOperand(PIdnUse("a")), PNamedOperand(PIdnUse("b"))),
        PAdd(PNamedOperand(PIdnUse("c")), PNamedOperand(PIdnUse("d")))
      ) =>
    }
  }

  test("Parser: should be able to parse a (multi)set intersection in combination with addition") {
    frontend.parseExpOrFail("a + b intersection c + d") should matchPattern {
      case PIntersection(
        PAdd(PNamedOperand(PIdnUse("a")), PNamedOperand(PIdnUse("b"))),
        PAdd(PNamedOperand(PIdnUse("c")), PNamedOperand(PIdnUse("d")))
      ) =>
    }
  }

  test("Parser: should be able to parse a (multi)set difference in combination with addition") {
    frontend.parseExpOrFail("a + b setminus c + d") should matchPattern {
      case PSetMinus(
        PAdd(PNamedOperand(PIdnUse("a")), PNamedOperand(PIdnUse("b"))),
        PAdd(PNamedOperand(PIdnUse("c")), PNamedOperand(PIdnUse("d")))
      ) =>
    }
  }

  test("Parser: should be able to correctly parse (multi)set union in combination with subset") {
    frontend.parseExpOrFail("a union b subset c union d") should matchPattern {
      case PSubset(
        PUnion(PNamedOperand(PIdnUse("a")), PNamedOperand(PIdnUse("b"))),
        PUnion(PNamedOperand(PIdnUse("c")), PNamedOperand(PIdnUse("d")))
      ) =>
    }
  }

  test("Parser: should be able to correctly parse (multi)set intersection in combination with subset") {
    frontend.parseExpOrFail("a intersection b subset c intersection d") should matchPattern {
      case PSubset(
        PIntersection(PNamedOperand(PIdnUse("a")), PNamedOperand(PIdnUse("b"))),
        PIntersection(PNamedOperand(PIdnUse("c")), PNamedOperand(PIdnUse("d")))
      ) =>
    }
  }

  test("Parser: should be able to correctly parse (multi)set difference in combination with subset") {
    frontend.parseExpOrFail("a setminus b subset c setminus d") should matchPattern {
      case PSubset(
        PSetMinus(PNamedOperand(PIdnUse("a")), PNamedOperand(PIdnUse("b"))),
        PSetMinus(PNamedOperand(PIdnUse("c")), PNamedOperand(PIdnUse("d")))
      ) =>
    }
  }

  test("Parser: should be able to translate a simple set conversion") {
    frontend.parseExpOrFail("set(xs)") should matchPattern {
      case PSetConversion(PNamedOperand(PIdnUse("xs"))) =>
    }
  }

  test("Parser: should be able to parse a set conversion expression with a more complex body expression") {
    frontend.parseExpOrFail("set(seq[int] { 1 } ++ seq[2..3])") should matchPattern {
      case PSetConversion(
        PSequenceAppend(
          PCompositeLit(
            PSequenceType(PIntType()),
            PLiteralValue(Vector(PKeyedElement(None, PExpCompositeVal(PIntLit(a)))))
          ),
          PRangeSequence(PIntLit(b), PIntLit(c))
        )
      ) if a == BigInt(1) && b == BigInt(2) && c == BigInt(3) =>
    }
  }

  test("Parser: should be able to parse the union of two set conversions") {
    frontend.parseExpOrFail("set(xs) union set(ys)") should matchPattern {
      case PUnion(
        PSetConversion(PNamedOperand(PIdnUse("xs"))),
        PSetConversion(PNamedOperand(PIdnUse("ys")))
      ) =>
    }
  }

  test("Parser: should be able to parse a nested set conversion") {
    frontend.parseExpOrFail("set(set(xs))") should matchPattern {
      case PSetConversion(PSetConversion(PNamedOperand(PIdnUse("xs")))) =>
    }
  }

  test("Parser: should not be able to parse a set conversion with missing opening parenthesis") {
    frontend.parseExp("set xs)") should matchPattern {
      case Left(_) =>
    }
  }

  test("Parser: should not be able to parse a set conversion with a missing closing parenthesis") {
    frontend.parseExp("set(xs") should matchPattern {
      case Left(_) =>
    }
  }

  test("Parser: should be able to parse a set conversion with extra spaces added") {
    frontend.parseExpOrFail("set ( xs )") should matchPattern {
      case PSetConversion(PNamedOperand(PIdnUse("xs"))) =>
    }
  }

  test("Parser: should not parse a set conversion with a parsing problem in the argument") {
    frontend.parseExp("set(xs ++ )") should matchPattern {
      case Left(_) =>
    }
  }

  test("Parser: should be able to parse a simple range set") {
    frontend.parseExpOrFail("set[1 .. 10]") should matchPattern {
      case PSetConversion(PRangeSequence(PIntLit(a), PIntLit(b)))
        if a == BigInt(1) && b == BigInt(10) =>
    }
  }

  test("Parser: should be able to parse a slightly more complicated range set expression") {
    frontend.parseExpOrFail("set[x + y .. |xs|]") should matchPattern {
      case PSetConversion(PRangeSequence(
        PAdd(PNamedOperand(PIdnUse("x")), PNamedOperand(PIdnUse("y"))),
        PCardinality(PNamedOperand(PIdnUse("xs")))
      )) =>
    }
  }

  test("Parser: should not be able to parse a set range expression with a missing left-hand side") {
    frontend.parseExp("set[ .. x]") should matchPattern {
      case Left(_) =>
    }
  }

  test("Parser: should not be able to parse a set range expression with a missing right-hand side") {
    frontend.parseExp("set[x .. ]") should matchPattern {
      case Left(_) =>
    }
  }

  test("Parser: should be able to parse a set range expression with extra spaces added") {
    frontend.parseExpOrFail("set [ x .. y ]") should matchPattern {
      case PSetConversion(PRangeSequence(
        PNamedOperand(PIdnUse("x")),
        PNamedOperand(PIdnUse("y"))
      )) =>
    }
  }

  test("Parser: should not parse a sequence range expression with too few dots") {
    frontend.parseExp("seq[x . y]") should matchPattern {
      case Left(_) =>
    }
  }

  test("Parser: should not parse a set range expression with too few dots") {
    frontend.parseExp("set[x . y]") should matchPattern {
      case Left(_) =>
    }
  }

  test("Parser: should not parse a sequence range expression with too many dots") {
    frontend.parseExp("seq[x ... y]") should matchPattern {
      case Left(_) =>
    }
  }

  test("Parser: should not parse a set range expression with too many dots") {
    frontend.parseExp("set[x ... y]") should matchPattern {
      case Left(_) =>
    }
  }

  test("Parser: should not be able to parse a set range with a missing opening bracket") {
    frontend.parseExp("set x .. y ]") should matchPattern {
      case Left(_) =>
    }
  }

  test("Parser: should not be able to parse a set range with a missing closing bracket") {
    frontend.parseExp("set [ x .. y") should matchPattern {
      case Left(_) =>
    }
  }

  test("Parser: should not parse a sequence range expression with a space in between the two dots") {
    frontend.parseExp("seq[x . . y]") should matchPattern {
      case Left(_) =>
    }
  }

  test("Parser: should not parse a set range expression with a space in between the two dots") {
    frontend.parseExp("set[x . . y]") should matchPattern {
      case Left(_) =>
    }
  }

  test("Parser: should be able to parse a very simple multiplicity expression") {
    frontend.parseExpOrFail("e # s") should matchPattern {
      case PMultiplicity(
        PNamedOperand(PIdnUse("e")),
        PNamedOperand(PIdnUse("s"))
      ) =>
    }
  }

  test("Parser: should be able to parse a slightly more complex multiplicity expression") {
    frontend.parseExpOrFail("x + 2 # seq[int] { n }") should matchPattern {
      case PMultiplicity(
        PAdd(PNamedOperand(PIdnUse("x")), PIntLit(a)),
        PCompositeLit(
          PSequenceType(PIntType()),
          PLiteralValue(Vector(
            PKeyedElement(None, PExpCompositeVal(PNamedOperand(PIdnUse("n"))))
          ))
        )
      ) if a == BigInt(2) =>
    }
  }

  test("Parser: should let multiplicity associate to the left") {
    frontend.parseExpOrFail("x # y # z") should matchPattern {
      case PMultiplicity(
        PMultiplicity(
          PNamedOperand(PIdnUse("x")),
          PNamedOperand(PIdnUse("y"))
        ),
        PNamedOperand(PIdnUse("z"))
      ) =>
    }
  }

  test("Parser: should correctly parse a multiplicity expression with parentheses") {
    frontend.parseExpOrFail("x # (y # z)") should matchPattern {
      case PMultiplicity(
        PNamedOperand(PIdnUse("x")),
        PMultiplicity(
          PNamedOperand(PIdnUse("y")),
          PNamedOperand(PIdnUse("z"))
        )
      ) =>
    }
  }

  test("Parser: should not be able to parse a multiplicity expression without operands") {
    frontend.parseExp("#") should matchPattern {
      case Left(_) =>
    }
  }

  test("Parser: should not parse a multiplicity expression with a missing left-hand side") {
    frontend.parseExp("# y") should matchPattern {
      case Left(_) =>
    }
  }

  test("Parser: should not parse a multiplicity expression with a missing right-hand side") {
    frontend.parseExp("x #") should matchPattern {
      case Left(_) =>
    }
  }

  test("Parser: should not be able to parse a doubly applied multiplicity operator") {
    frontend.parseExp("x ## y") should matchPattern {
      case Left(_) =>
    }
  }

  test("Parser: should not be able to parse a multiplicity operator with a parsing problem in the left-hand side") {
    frontend.parseExp("seq[int] { x ++ } # ys") should matchPattern {
      case Left(_) =>
    }
  }

  test("Parser: should not be able to parse a multiplicity operator with a parsing problem in the right-hand side") {
    frontend.parseExp("xs # seq[int] { x ++ }") should matchPattern {
      case Left(_) =>
    }
  }

  test("Parser: should be able to parse a very simple multiset conversion expression") {
    frontend.parseExpOrFail("mset(xs)") should matchPattern {
      case PMultisetConversion(PNamedOperand(PIdnUse("xs"))) =>
    }
  }

  test("Parser: should be able to parse a slightly more complex multiset conversion expression") {
    frontend.parseExpOrFail("mset(seq[int] { x } ++ set[bool] { y, z })") should matchPattern {
      case PMultisetConversion(
        PSequenceAppend(
          PCompositeLit(
            PSequenceType(PIntType()),
            PLiteralValue(Vector(
              PKeyedElement(None, PExpCompositeVal(PNamedOperand(PIdnUse("x"))))
            ))
          ),
          PCompositeLit(
            PSetType(PBoolType()),
            PLiteralValue(Vector(
              PKeyedElement(None, PExpCompositeVal(PNamedOperand(PIdnUse("y")))),
              PKeyedElement(None, PExpCompositeVal(PNamedOperand(PIdnUse("z"))))
            ))
          )
        )
      ) =>
    }
  }

  test("Parser: should be able to parse a union of multiset conversions") {
    frontend.parseExpOrFail("mset(xs) union mset(ys)") should matchPattern {
      case PUnion(
        PMultisetConversion(PNamedOperand(PIdnUse("xs"))),
        PMultisetConversion(PNamedOperand(PIdnUse("ys")))
      ) =>
    }
  }

  test("Parser: should be able to parse a nested multiset conversion") {
    frontend.parseExpOrFail("mset(mset(xs))") should matchPattern {
      case PMultisetConversion(
        PMultisetConversion(PNamedOperand(PIdnUse("xs")))
      ) =>
    }
  }

  test("Parser: should parse a multiset conversion with some extra spaces added") {
    frontend.parseExpOrFail("mset ( xs )") should matchPattern {
      case PMultisetConversion(PNamedOperand(PIdnUse("xs"))) =>
    }
  }

  test("Parser: should not parse a multiset conversion with a missing opening bracket") {
    frontend.parseExp("mset xs )") should matchPattern {
      case Left(_) =>
    }
  }

  test("Parser: should not parse a multiset conversion with a missing closing bracket") {
    frontend.parseExp("mset ( xs") should matchPattern {
      case Left(_) =>
    }
  }

  test("Parser: should not parse a multiset conversion expression with a space in 'mset'") {
    frontend.parseExp("m set(xs)") should matchPattern {
      case Left(_) =>
    }
  }

  test("Parser: should not parse a multiset conversion expression with a parsing error in the inner expression") {
    frontend.parseExp("mset(xs ++)") should matchPattern {
      case Left(_) =>
    }
  }

  test("Parser: should not parse a multiset conversion expression with an empty body") {
    frontend.parseExp("mset( )") should matchPattern {
      case Left(_) =>
    }
  }

  test("Parser: should be able to parse a simple multiset range expression") {
    frontend.parseExpOrFail("mset[1..10]") should matchPattern {
      case PMultisetConversion(PRangeSequence(PIntLit(low), PIntLit(high)))
        if low == BigInt(1) && high == BigInt(10) =>
    }
  }

  test("Parser: should be able to parse a slightly more complex multiset range expression") {
    frontend.parseExpOrFail("mset [ x + (y) .. | xs | ]") should matchPattern {
      case PMultisetConversion(
        PRangeSequence(
          PAdd(PNamedOperand(PIdnUse("x")), PNamedOperand(PIdnUse("y"))),
          PCardinality(PNamedOperand(PIdnUse("xs")))
        )
      ) =>
    }
  }

  test("Parser: should be able to parse the size of a multiset range expression") {
    frontend.parseExpOrFail("|(mset[(x)..y])|") should matchPattern {
      case PCardinality(
        PMultisetConversion(PRangeSequence(
          PNamedOperand(PIdnUse("x")),
          PNamedOperand(PIdnUse("y"))
        ))
      ) =>
    }
  }

  test("Parser: should not parse a multiset range expression with a missing opening bracket") {
    frontend.parseExp("mset x .. y ]") should matchPattern {
      case Left(_) =>
    }
  }

  test("Parser: should not parse a multiset range expression with a missing closing bracket") {
    frontend.parseExp("mset [ x .. y") should matchPattern {
      case Left(_) =>
    }
  }

  test("Parser: should not parse a multiset range expression with a missing left operand") {
    frontend.parseExp("mset [ .. y ]") should matchPattern {
      case Left(_) =>
    }
  }

  test("Parser: should not parse a multiset range expression with a missing right operand") {
    frontend.parseExp("mset [ x .. ]") should matchPattern {
      case Left(_) =>
    }
  }

  test("Parser: should not parse a multiset range expression without any operands") {
    frontend.parseExp("mset [ .. ]") should matchPattern {
      case Left(_) =>
    }
  }

  test("Parser: should not parse a multiset range expression with a space in between the dots") {
    frontend.parseExp("mset [ x . . y ]") should matchPattern {
      case Left(_) =>
    }
  }

  test("Parser: should not parse a multiset range expression with three dots instead of two") {
    frontend.parseExp("mset [ x ... y ]") should matchPattern {
      case Left(_) =>
    }
  }

  test("Parser: should be able to parse a very simple use of the built-in 'len' function") {
    frontend.parseExpOrFail("len(42)") should matchPattern {
      case PLength(PIntLit(n)) if n == BigInt(42) =>
    }
  }

  test("Parser: should be able to parse a use of the 'len' function with some spaces added") {
    frontend.parseExpOrFail("len ( xs )") should matchPattern {
      case PLength(PNamedOperand(PIdnUse("xs"))) =>
    }
  }

  test("Parser: should parse a slightly more complex use of the 'len' function") {
    frontend.parseExpOrFail("len(seq[x .. y] ++ seq[bool] { false })") should matchPattern {
      case PLength(
        PSequenceAppend(
          PRangeSequence(PNamedOperand(PIdnUse("x")), PNamedOperand(PIdnUse("y"))),
          PCompositeLit(
            PSequenceType(PBoolType()),
            PLiteralValue(Vector(
              PKeyedElement(None, PExpCompositeVal(PBoolLit(false)))
            ))
          )
        )
      ) =>
    }
  }

  test("Parser: should not be able to parse just 'len' as an identifier") {
    frontend.parseExp("len") should matchPattern {
      case Left(_) =>
    }
  }

  test("Parser: should not be able to parse a use of 'len' with a missing opening parenthesis") {
    frontend.parseExp("len 42)") should matchPattern {
      case Left(_) =>
    }
  }

  test("Parser: should not be able to parse a use of 'len' with a missing closing parenthesis") {
    frontend.parseExp("len ( 42") should matchPattern {
      case Left(_) =>
    }
  }

  test("Parser: should not parse a use of the built-in 'len' function if there is a wrong space inside 'len'") {
    frontend.parseExp("le n(xs)") should matchPattern {
      case Left(_) =>
    }
  }

  test("Parser: should not be able to parse a use of the built-in 'len' function if there is a parsing problem in the operand") {
    frontend.parseExp("len(n ++ |xs)") should matchPattern {
      case Left(_) =>
    }
  }

  test("Parser: empty integer sequence literal as a composite literal") {
    frontend.parseExpOrFail("seq[int] { }") should matchPattern {
      case PCompositeLit(
        PSequenceType(PIntType()),
        PLiteralValue(Vector())
      ) =>
    }
  }

  test("Parser: should not parse an integer sequence singleton literal with too many commas on the very right") {
    frontend.parseExp("seq[int] { 12,, }") should matchPattern {
      case Left(_) =>
    }
  }

  test("Parser: should not parse an integer set singleton literal with too many commas on the very right") {
    frontend.parseExp("set[int] { 12,, }") should matchPattern {
      case Left(_) =>
    }
  }

  test("Parser: is able to parse a nested sequence literal written in 'compact' notation") {
    frontend.parseExpOrFail("seq[int] { { 42 } }") should matchPattern {
      case PCompositeLit(
        PSequenceType(PIntType()),
        PLiteralValue(Vector(
          PKeyedElement(None, PLitCompositeVal(
            PLiteralValue(Vector(
              PKeyedElement(None, PExpCompositeVal(PIntLit(n)))
            ))
          ))
        ))
      ) if n == BigInt(42) =>
    }
  }

  test("Parser: is able to parse a nested set literal written in 'compact' notation") {
    frontend.parseExpOrFail("set[bool] { { false } }") should matchPattern {
      case PCompositeLit(
        PSetType(PBoolType()),
          PLiteralValue(Vector(
            PKeyedElement(None, PLitCompositeVal(
            PLiteralValue(Vector(
              PKeyedElement(None, PExpCompositeVal(PBoolLit(false)))
            ))
          ))
        ))
      ) =>
    }
  }

  test("Parser: is able to parse a nested multiset literal written in 'compact' notation") {
    frontend.parseExpOrFail("mset[int] { { 12 } }") should matchPattern {
      case PCompositeLit(
        PMultisetType(PIntType()),
          PLiteralValue(Vector(
            PKeyedElement(None, PLitCompositeVal(
            PLiteralValue(Vector(
              PKeyedElement(None, PExpCompositeVal(PIntLit(n)))
            ))
          ))
        ))
      ) if n == BigInt(12) =>
    }
  }

  test("Parser: should be able to parse a (singleton) sequence integer literal with a specified key component") {
    frontend.parseExpOrFail("seq[int] { 0 : 42 }") should matchPattern {
      case PCompositeLit(
        PSequenceType(PIntType()),
        PLiteralValue(Vector(
          PKeyedElement(
            Some(PExpCompositeVal(PIntLit(a))),
            PExpCompositeVal(PIntLit(b))
          )
        ))
      ) if a == BigInt(0) && b == BigInt(42) =>
    }
  }

  test("Parser: should be able to parse a (singleton) set integer literal with a specified key component") {
    frontend.parseExpOrFail("set[bool] { 12 : true }") should matchPattern {
      case PCompositeLit(
        PSetType(PBoolType()),
        PLiteralValue(Vector(
          PKeyedElement(
            Some(PExpCompositeVal(PIntLit(a))),
            PExpCompositeVal(PBoolLit(true))
          )
        ))
      ) if a == BigInt(12) =>
    }
  }

  test("Parser: should be able to parse a (singleton) multiset integer literal with a specified key component") {
    frontend.parseExpOrFail("mset[int] { 10 : 12 }") should matchPattern {
      case PCompositeLit(
        PMultisetType(PIntType()),
        PLiteralValue(Vector(
          PKeyedElement(
            Some(PExpCompositeVal(PIntLit(a))),
            PExpCompositeVal(PIntLit(b))
          )
        ))
      ) if a == BigInt(10) && b == BigInt(12) =>
    }
  }


  /* ** Stubs, mocks and other test setup */

  class TestFrontend {
    private def parse[T: ClassTag](source: String, parser: Source => Either[Messages, T]) : Either[Messages, T] =
      parser(StringSource(source))

=======
  test("Parser: abstract function") {
    val modes: Set[Boolean] = Set(false, true)
    modes.foreach(specOnly => {
      frontend.parseMember("func bar()", specOnly) should matchPattern {
        case Vector(PFunctionDecl(PIdnDef("bar"), Vector(), PResult(Vector()), PFunctionSpec(Vector(), Vector(), false), None)) =>
      }
    })
  }

  class TestFrontend {
>>>>>>> 216f5ca1
    private def parseOrFail[T: ClassTag](source: String, parser: Source => Either[Messages, T]): T = {
      parse(source, parser) match {
        case Right(ast) => ast
        case Left(messages) => fail(s"Parsing failed: $messages")
      }
    }

    def parseExp(source : String) : Either[Messages, PExpression] = parse(source, Parser.parseExpr)
    def parseExpOrFail(source : String) : PExpression = parseOrFail(source, Parser.parseExpr)
    def parseStmt(source : String) : Either[Messages, PStatement] = parse(source, Parser.parseStmt)
    def parseStmtOrFail(source : String) : PStatement = parseOrFail(source, Parser.parseStmt)
    def parseType(source : String) : Either[Messages, PType] = parse(source, Parser.parseType)
    def parseTypeOrFail(source : String) : PType = parseOrFail(source, Parser.parseType)
    def parseImportDecl(source: String): Vector[PImport] = parseOrFail(source, Parser.parseImportDecl)
    def parseMember(source: String, specOnly: Boolean = false): Vector[PMember] = parseOrFail(source, (s: Source) => Parser.parseMember(s, specOnly = specOnly))
  }
}<|MERGE_RESOLUTION|>--- conflicted
+++ resolved
@@ -150,7 +150,15 @@
     }
   }
 
-<<<<<<< HEAD
+  test("Parser: abstract function") {
+    val modes: Set[Boolean] = Set(false, true)
+    modes.foreach(specOnly => {
+      frontend.parseMember("func bar()", specOnly) should matchPattern {
+        case Vector(PFunctionDecl(PIdnDef("bar"), Vector(), PResult(Vector()), PFunctionSpec(Vector(), Vector(), false), None)) =>
+      }
+    })
+  }
+
 
   /* ** Mathematical sequences */
 
@@ -2233,18 +2241,6 @@
     private def parse[T: ClassTag](source: String, parser: Source => Either[Messages, T]) : Either[Messages, T] =
       parser(StringSource(source))
 
-=======
-  test("Parser: abstract function") {
-    val modes: Set[Boolean] = Set(false, true)
-    modes.foreach(specOnly => {
-      frontend.parseMember("func bar()", specOnly) should matchPattern {
-        case Vector(PFunctionDecl(PIdnDef("bar"), Vector(), PResult(Vector()), PFunctionSpec(Vector(), Vector(), false), None)) =>
-      }
-    })
-  }
-
-  class TestFrontend {
->>>>>>> 216f5ca1
     private def parseOrFail[T: ClassTag](source: String, parser: Source => Either[Messages, T]): T = {
       parse(source, parser) match {
         case Right(ast) => ast
