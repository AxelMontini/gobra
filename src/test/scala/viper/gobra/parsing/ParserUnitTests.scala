--- conflicted
+++ resolved
@@ -477,15 +477,9 @@
   }
 
   test("Parser: taking the length of sequence update expression") {
-<<<<<<< HEAD
     frontend.parseExp("len(xs[x = false])") should matchPattern {
       case Right(PLength(
-        PSequenceUpdate(
-=======
-    frontend.parseExp("|xs[x = false]|") should matchPattern {
-      case Right(PCardinality(
         PGhostCollectionUpdate(
->>>>>>> 421e0f83
           PNamedOperand(PIdnUse("xs")),
           Vector(
             PGhostCollectionUpdateClause(
@@ -509,11 +503,7 @@
             PKeyedElement(None, PExpCompositeVal(PBoolLit(false)))
           ))
         ),
-<<<<<<< HEAD
-        Vector(PSequenceUpdateClause(PIntLit(i, Decimal), PBoolLit(true)))
-=======
-        Vector(PGhostCollectionUpdateClause(PIntLit(i), PBoolLit(true)))
->>>>>>> 421e0f83
+        Vector(PGhostCollectionUpdateClause(PIntLit(i, Decimal), PBoolLit(true)))
       )) if i == BigInt(1) =>
     }
   }
@@ -694,23 +684,13 @@
   }
 
   test("Parser: should parse a sequence update expression with three clauses") {
-<<<<<<< HEAD
     frontend.parseExpOrFail("xs[1 = true,2 = b , 7 = len(xs)]") should matchPattern {
-      case PSequenceUpdate(
-        PNamedOperand(PIdnUse("xs")),
-        Vector(
-          PSequenceUpdateClause(PIntLit(a, Decimal), PBoolLit(true)),
-          PSequenceUpdateClause(PIntLit(b, Decimal), PNamedOperand(PIdnUse("b"))),
-          PSequenceUpdateClause(PIntLit(c, Decimal), PLength(PNamedOperand(PIdnUse("xs"))))
-=======
-    frontend.parseExpOrFail("xs[1 = true,2 = b , 7 = |xs|]") should matchPattern {
       case PGhostCollectionUpdate(
         PNamedOperand(PIdnUse("xs")),
         Vector(
-          PGhostCollectionUpdateClause(PIntLit(a), PBoolLit(true)),
-          PGhostCollectionUpdateClause(PIntLit(b), PNamedOperand(PIdnUse("b"))),
-          PGhostCollectionUpdateClause(PIntLit(c), PCardinality(PNamedOperand(PIdnUse("xs"))))
->>>>>>> 421e0f83
+          PGhostCollectionUpdateClause(PIntLit(a, Decimal), PBoolLit(true)),
+          PGhostCollectionUpdateClause(PIntLit(b, Decimal), PNamedOperand(PIdnUse("b"))),
+          PGhostCollectionUpdateClause(PIntLit(c, Decimal), PLength(PNamedOperand(PIdnUse("xs"))))
         )
       ) if a == BigInt(1) && b == BigInt(2) && c == BigInt(7) =>
     }
