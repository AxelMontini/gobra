--- conflicted
+++ resolved
@@ -130,27 +130,17 @@
   }
 
   test("Parser: spec only function") {
-<<<<<<< HEAD
     frontend.parseFunctionDecl("func foo() { b.bar() }", specOnly = true) should matchPattern {
-      case PFunctionDecl(PIdnDef("foo"), Vector(), PResult(Vector()), PFunctionSpec(Vector(), Vector(), Vector(), Vector(), false), None) =>
-=======
-    frontend.parseMember("func foo() { b.bar() }", specOnly = true) should matchPattern {
-      case Vector(PFunctionDecl(PIdnDef("foo"), Vector(), PResult(Vector()), PFunctionSpec(Vector(), Vector(), Vector(), Vector(), false, false), None)) =>
->>>>>>> 8a7be866
-    }
-  }
-
+      case PFunctionDecl(PIdnDef("foo"), Vector(), PResult(Vector()), PFunctionSpec(Vector(), Vector(), Vector(), Vector(), false, false), None) =>
+    }
+  }
+  
   test("Parser: spec only function with nested blocks") {
-<<<<<<< HEAD
     frontend.parseFunctionDecl("func foo() { if(true) { b.bar() } else { foo() } }", specOnly = true) should matchPattern {
-      case PFunctionDecl(PIdnDef("foo"), Vector(), PResult(Vector()), PFunctionSpec(Vector(), Vector(), Vector(), Vector(), false), None) =>
-=======
-    frontend.parseMember("func foo() { if(true) { b.bar() } else { foo() } }", specOnly = true) should matchPattern {
-      case Vector(PFunctionDecl(PIdnDef("foo"), Vector(), PResult(Vector()), PFunctionSpec(Vector(), Vector(), Vector(), Vector(), false, false), None)) =>
->>>>>>> 8a7be866
-    }
-  }
-
+      case PFunctionDecl(PIdnDef("foo"), Vector(), PResult(Vector()), PFunctionSpec(Vector(), Vector(), Vector(), Vector(), false, false), None) =>
+    }
+  }
+  
   test("Parser: spec only function with incomplete nested blocks") {
     an [TestFailedException] should be thrownBy
       frontend.parseFunctionDecl("func foo() { if(true) { b.bar() } else { foo() }", specOnly = true)
@@ -163,13 +153,13 @@
           if value == 10 =>
     }
   }
-
+  
   test("Parser: fold mpredicate call") {
     frontend.parseStmtOrFail("fold (*(b.Rectangle)).RectMem(&r)") should matchPattern {
       case PFold(PPredicateAccess(PInvoke(PDot(PDeref(PDot(PNamedOperand(PIdnUse("b")), PIdnUse("Rectangle"))), PIdnUse("RectMem")), Vector(PReference(PNamedOperand(PIdnUse("r"))))), PFullPerm())) =>
     }
   }
-
+  
   test("Parser: fold fpredicate call") {
     frontend.parseStmtOrFail("fold b.RectMem(&r)") should matchPattern {
       case PFold(PPredicateAccess(PInvoke(PDot(PNamedOperand(PIdnUse("b")), PIdnUse("RectMem")), Vector(PReference(PNamedOperand(PIdnUse("r"))))), PFullPerm())) =>
@@ -179,13 +169,8 @@
   test("Parser: abstract function") {
     val modes: Set[Boolean] = Set(false, true)
     modes.foreach(specOnly => {
-<<<<<<< HEAD
       frontend.parseFunctionDecl("func bar()", specOnly) should matchPattern {
-        case PFunctionDecl(PIdnDef("bar"), Vector(), PResult(Vector()), PFunctionSpec(Vector(), Vector(), Vector(), Vector(), false), None) =>
-=======
-      frontend.parseMember("func bar()", specOnly) should matchPattern {
-        case Vector(PFunctionDecl(PIdnDef("bar"), Vector(), PResult(Vector()), PFunctionSpec(Vector(), Vector(), Vector(), Vector(), false, false), None)) =>
->>>>>>> 8a7be866
+        case PFunctionDecl(PIdnDef("bar"), Vector(), PResult(Vector()), PFunctionSpec(Vector(), Vector(), Vector(), Vector(), false, false), None) =>
       }
     })
   }
@@ -2663,35 +2648,20 @@
   }
 
   test("Parser: should be able to parse normal termination measure") {
-<<<<<<< HEAD
     frontend.parseFunctionDecl("decreases n; func factorial (n int) int") should matchPattern {
-      case PFunctionDecl(PIdnDef("factorial"), Vector(PNamedParameter(PIdnDef("n"), PIntType())), PResult(Vector(PUnnamedParameter(PIntType()))), PFunctionSpec(Vector(), Vector(), Vector(), Vector(PTupleTerminationMeasure(Vector(PNamedOperand(PIdnUse("n"))), None)), false), None) =>
-=======
-    frontend.parseMember("decreases n; func factorial (n int) int") should matchPattern {
-      case Vector(PFunctionDecl(PIdnDef("factorial"), Vector(PNamedParameter(PIdnDef("n"), PIntType())), PResult(Vector(PUnnamedParameter(PIntType()))), PFunctionSpec(Vector(), Vector(), Vector(), Vector(PTupleTerminationMeasure(Vector(PNamedOperand(PIdnUse("n"))), None)), false, false), None)) =>
->>>>>>> 8a7be866
+      case PFunctionDecl(PIdnDef("factorial"), Vector(PNamedParameter(PIdnDef("n"), PIntType())), PResult(Vector(PUnnamedParameter(PIntType()))), PFunctionSpec(Vector(), Vector(), Vector(), Vector(PTupleTerminationMeasure(Vector(PNamedOperand(PIdnUse("n"))), None)), false, false), None) =>
     }
   }
 
   test("Parser: should be able to parse underscore termination measure") {
-<<<<<<< HEAD
     frontend.parseFunctionDecl("decreases _; func factorial (n int) int") should matchPattern {
-      case PFunctionDecl(PIdnDef("factorial"), Vector(PNamedParameter(PIdnDef("n"), PIntType())), PResult(Vector(PUnnamedParameter(PIntType()))), PFunctionSpec(Vector(), Vector(), Vector(), Vector(PWildcardMeasure(None)), false), None) =>
-=======
-    frontend.parseMember("decreases _; func factorial (n int) int") should matchPattern {
-      case Vector(PFunctionDecl(PIdnDef("factorial"), Vector(PNamedParameter(PIdnDef("n"), PIntType())), PResult(Vector(PUnnamedParameter(PIntType()))), PFunctionSpec(Vector(), Vector(), Vector(), Vector(PWildcardMeasure(None)), false, false), None)) =>
->>>>>>> 8a7be866
+      case PFunctionDecl(PIdnDef("factorial"), Vector(PNamedParameter(PIdnDef("n"), PIntType())), PResult(Vector(PUnnamedParameter(PIntType()))), PFunctionSpec(Vector(), Vector(), Vector(), Vector(PWildcardMeasure(None)), false, false), None) =>
     }
   }
 
   test("Parser: should be able to parse conditional termination measure" ) {
-<<<<<<< HEAD
     frontend.parseFunctionDecl("decreases n if n>1; decreases _ if n<2; func factorial (n int) int") should matchPattern {
-      case PFunctionDecl(PIdnDef("factorial"), Vector(PNamedParameter(PIdnDef("n"), PIntType())), PResult(Vector(PUnnamedParameter(PIntType()))), PFunctionSpec(Vector(), Vector(), Vector(), Vector(PTupleTerminationMeasure(Vector(PNamedOperand(PIdnUse("n"))), Some(PGreater(PNamedOperand(PIdnUse("n")), PIntLit(one, Decimal)))), PWildcardMeasure(Some(PLess(PNamedOperand(PIdnUse("n")), PIntLit(two, Decimal))))), false), None) if one == 1 && two == 2 =>
-=======
-    frontend.parseMember("decreases n if n>1; decreases _ if n<2; func factorial (n int) int") should matchPattern {
-      case Vector(PFunctionDecl(PIdnDef("factorial"), Vector(PNamedParameter(PIdnDef("n"), PIntType())), PResult(Vector(PUnnamedParameter(PIntType()))), PFunctionSpec(Vector(), Vector(), Vector(), Vector(PTupleTerminationMeasure(Vector(PNamedOperand(PIdnUse("n"))), Some(PGreater(PNamedOperand(PIdnUse("n")), PIntLit(one, Decimal)))), PWildcardMeasure(Some(PLess(PNamedOperand(PIdnUse("n")), PIntLit(two, Decimal))))), false, false), None)) if one == 1 && two == 2 =>
->>>>>>> 8a7be866
+      case PFunctionDecl(PIdnDef("factorial"), Vector(PNamedParameter(PIdnDef("n"), PIntType())), PResult(Vector(PUnnamedParameter(PIntType()))), PFunctionSpec(Vector(), Vector(), Vector(), Vector(PTupleTerminationMeasure(Vector(PNamedOperand(PIdnUse("n"))), Some(PGreater(PNamedOperand(PIdnUse("n")), PIntLit(one, Decimal)))), PWildcardMeasure(Some(PLess(PNamedOperand(PIdnUse("n")), PIntLit(two, Decimal))))), false, false), None) if one == 1 && two == 2 =>
     }
   }
 
